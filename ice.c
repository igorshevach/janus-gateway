/*! \file    ice.c
 * \author   Lorenzo Miniero <lorenzo@meetecho.com>
 * \copyright GNU General Public License v3
 * \brief    ICE/STUN/TURN processing
 * \details  Implementation (based on libnice) of the ICE process. The
 * code handles the whole ICE process, from the gathering of candidates
 * to the final setup of a virtual channel RTP and RTCP can be transported
 * on. Incoming RTP and RTCP packets from peers are relayed to the associated
 * plugins by means of the incoming_rtp and incoming_rtcp callbacks. Packets
 * to be sent to peers are relayed by peers invoking the relay_rtp and
 * relay_rtcp gateway callbacks instead. 
 * 
 * \ingroup protocols
 * \ref protocols
 */
 
#include <ifaddrs.h>
#include <poll.h>
#include <net/if.h>
#include <sys/socket.h>
#include <sys/time.h>
#include <netdb.h>
#include <fcntl.h>
#include <stun/usages/bind.h>
#include <nice/debug.h>

#include "janus.h"
#include "debug.h"
#include "ice.h"
#include "turnrest.h"
#include "sdp.h"
#include "rtp.h"
#include "rtcp.h"
#include "apierror.h"
#include "ip-utils.h"
#include "events.h"

/* STUN server/port, if any */
static char *janus_stun_server = NULL;
static uint16_t janus_stun_port = 0;

char *janus_ice_get_stun_server(void) {
	return janus_stun_server;
}
uint16_t janus_ice_get_stun_port(void) {
	return janus_stun_port;
}


/* TURN server/port and credentials, if any */
static char *janus_turn_server = NULL;
static uint16_t janus_turn_port = 0;
static char *janus_turn_user = NULL, *janus_turn_pwd = NULL;
static NiceRelayType janus_turn_type = NICE_RELAY_TYPE_TURN_UDP;

char *janus_ice_get_turn_server(void) {
	return janus_turn_server;
}
uint16_t janus_ice_get_turn_port(void) {
	return janus_turn_port;
}


/* TURN REST API support, if any */
char *janus_ice_get_turn_rest_api(void) {
#ifndef HAVE_LIBCURL
	return NULL;
#else
	return (char *)janus_turnrest_get_backend();
#endif
}


/* ICE-Lite status */
static gboolean janus_ice_lite_enabled;
gboolean janus_ice_is_ice_lite_enabled(void) {
	return janus_ice_lite_enabled;
}

/* ICE-TCP support (only libnice >= 0.1.8, currently broken) */
static gboolean janus_ice_tcp_enabled;
gboolean janus_ice_is_ice_tcp_enabled(void) {
	return janus_ice_tcp_enabled;
}

/* IPv6 support (still mostly WIP) */
static gboolean janus_ipv6_enabled;
gboolean janus_ice_is_ipv6_enabled(void) {
	return janus_ipv6_enabled;
}

/* Whether BUNDLE support is mandatory or not (false by default) */
static gboolean janus_force_bundle;
void janus_ice_force_bundle(gboolean forced) {
	janus_force_bundle = forced;
	JANUS_LOG(LOG_INFO, "BUNDLE %s going to be forced\n", janus_force_bundle ? "is" : "is NOT");
}
gboolean janus_ice_is_bundle_forced(void) {
	return janus_force_bundle;
}

/* Whether rtcp-mux support is mandatory or not (false by default) */
static gboolean janus_force_rtcpmux;
static gint janus_force_rtcpmux_blackhole_port = 1234;
static gint janus_force_rtcpmux_blackhole_fd = -1;
void janus_ice_force_rtcpmux(gboolean forced) {
	janus_force_rtcpmux = forced;
	JANUS_LOG(LOG_INFO, "rtcp-mux %s going to be forced\n", janus_force_rtcpmux ? "is" : "is NOT");
	if(!janus_force_rtcpmux) {
		/*
		 * Since rtcp-mux is NOT going to be forced, we need to do some magic to get rid of unneeded
		 * RTCP components when rtcp-mux is indeed negotiated when creating a PeerConnection. In
		 * particular, there's no way to remove a component in libnice (you can only remove streams),
		 * and you can read why this is a problem here:
		 * 		https://github.com/meetecho/janus-gateway/issues/154
		 * 		https://github.com/meetecho/janus-gateway/pull/362
		 * This means that, to effectively do that without just ignoring the component, we need
		 * to set a dummy candidate on it to "trick" libnice into thinking ICE is done for it.
		 * Since libnice will still occasionally send keepalives to the dummy peer, and we don't
		 * want it to send messages to a service that might not like it, we create a "blackhole"
		 * UDP server to receive all those keepalives and then just discard them.
		 */
		int blackhole = socket(AF_INET, SOCK_DGRAM, 0);
		if(blackhole < 0) {
			JANUS_LOG(LOG_WARN, "Error creating RTCP component blackhole socket, using port %d instead\n", janus_force_rtcpmux_blackhole_port);
			return;
		}
		fcntl(blackhole, F_SETFL, O_NONBLOCK);
		struct sockaddr_in serveraddr;
		serveraddr.sin_family = AF_INET;
		serveraddr.sin_addr.s_addr = htonl(INADDR_ANY);
		serveraddr.sin_port = htons(0);		/* Choose a random port, that works for us */
		if(bind(blackhole, (struct sockaddr *)&serveraddr, sizeof(serveraddr)) < 0) {
			JANUS_LOG(LOG_WARN, "Error binding RTCP component blackhole socket, using port %d instead\n", janus_force_rtcpmux_blackhole_port);
			close(blackhole);
			return;
		}
		socklen_t len = sizeof(serveraddr);
		if(getsockname(blackhole, (struct sockaddr *)&serveraddr, &len) < 0) {
			JANUS_LOG(LOG_WARN, "Error retrieving port assigned to RTCP component blackhole socket, using port %d instead\n", janus_force_rtcpmux_blackhole_port);
			close(blackhole);
			return;
		}
		janus_force_rtcpmux_blackhole_port = ntohs(serveraddr.sin_port);
		JANUS_LOG(LOG_VERB, "  -- RTCP component blackhole socket bound to port %d\n", janus_force_rtcpmux_blackhole_port);
		janus_force_rtcpmux_blackhole_fd = blackhole;
	}
}
gint janus_ice_get_rtcpmux_blackhole_port(void) {
	return janus_force_rtcpmux_blackhole_port;
}
gboolean janus_ice_is_rtcpmux_forced(void) {
	return janus_force_rtcpmux;
}


/* libnice debugging */
static gboolean janus_ice_debugging_enabled;
gboolean janus_ice_is_ice_debugging_enabled(void) {
	return janus_ice_debugging_enabled;
}
void janus_ice_debugging_enable(void) {
	JANUS_LOG(LOG_VERB, "Enabling libnice debugging...\n");
	if(g_getenv("NICE_DEBUG") == NULL) {
		JANUS_LOG(LOG_WARN, "No NICE_DEBUG environment variable set, setting maximum debug\n");
		g_setenv("NICE_DEBUG", "all", TRUE);
	}
	if(g_getenv("G_MESSAGES_DEBUG") == NULL) {
		JANUS_LOG(LOG_WARN, "No G_MESSAGES_DEBUG environment variable set, setting maximum debug\n");
		g_setenv("G_MESSAGES_DEBUG", "all", TRUE);
	}
	JANUS_LOG(LOG_VERB, "Debugging NICE_DEBUG=%s G_MESSAGES_DEBUG=%s\n",
		g_getenv("NICE_DEBUG"), g_getenv("G_MESSAGES_DEBUG"));
	janus_ice_debugging_enabled = TRUE;
	nice_debug_enable(strstr(g_getenv("NICE_DEBUG"), "all") || strstr(g_getenv("NICE_DEBUG"), "stun"));
}
void janus_ice_debugging_disable(void) {
	JANUS_LOG(LOG_VERB, "Disabling libnice debugging...\n");
	janus_ice_debugging_enabled = FALSE;
	nice_debug_disable(TRUE);
}


/* NAT 1:1 stuff */
static gboolean nat_1_1_enabled = FALSE;
void janus_ice_enable_nat_1_1(void) {
	nat_1_1_enabled = TRUE;
}

/* Interface/IP enforce/ignore lists */
GList *janus_ice_enforce_list = NULL, *janus_ice_ignore_list = NULL;
janus_mutex ice_list_mutex;

void janus_ice_enforce_interface(const char *ip) {
	if(ip == NULL)
		return;
	/* Is this an IP or an interface? */
	janus_mutex_lock(&ice_list_mutex);
	janus_ice_enforce_list = g_list_append(janus_ice_enforce_list, (gpointer)ip);
	janus_mutex_unlock(&ice_list_mutex);
}
gboolean janus_ice_is_enforced(const char *ip) {
	if(ip == NULL || janus_ice_enforce_list == NULL)
		return false;
	janus_mutex_lock(&ice_list_mutex);
	GList *temp = janus_ice_enforce_list;
	while(temp) {
		const char *enforced = (const char *)temp->data;
		if(enforced != NULL && strstr(ip, enforced)) {
			janus_mutex_unlock(&ice_list_mutex);
			return true;
		}
		temp = temp->next;
	}
	janus_mutex_unlock(&ice_list_mutex);
	return false;
}

void janus_ice_ignore_interface(const char *ip) {
	if(ip == NULL)
		return;
	/* Is this an IP or an interface? */
	janus_mutex_lock(&ice_list_mutex);
	janus_ice_ignore_list = g_list_append(janus_ice_ignore_list, (gpointer)ip);
	if(janus_ice_enforce_list != NULL) {
		JANUS_LOG(LOG_WARN, "Added %s to the ICE ignore list, but the ICE enforce list is not empty: the ICE ignore list will not be used\n", ip);
	}
	janus_mutex_unlock(&ice_list_mutex);
}
gboolean janus_ice_is_ignored(const char *ip) {
	if(ip == NULL || janus_ice_ignore_list == NULL)
		return false;
	janus_mutex_lock(&ice_list_mutex);
	GList *temp = janus_ice_ignore_list;
	while(temp) {
		const char *ignored = (const char *)temp->data;
		if(ignored != NULL && strstr(ip, ignored)) {
			janus_mutex_unlock(&ice_list_mutex);
			return true;
		}
		temp = temp->next;
	}
	janus_mutex_unlock(&ice_list_mutex);
	return false;
}


/* Frequency of statistics via event handlers (one second by default) */
static int janus_ice_event_stats_period = 1;
void janus_ice_set_event_stats_period(int period) {
	janus_ice_event_stats_period = period;
}
int janus_ice_get_event_stats_period(void) {
	return janus_ice_event_stats_period;
}


/* RTP/RTCP port range */
uint16_t rtp_range_min = 0;
uint16_t rtp_range_max = 0;


/* Helpers to demultiplex protocols */
static gboolean janus_is_dtls(gchar *buf) {
	return ((*buf >= 20) && (*buf <= 64));
}

static gboolean janus_is_rtp(gchar *buf) {
	rtp_header *header = (rtp_header *)buf;
	return ((header->type < 64) || (header->type >= 96));
}

static gboolean janus_is_rtcp(gchar *buf) {
	rtp_header *header = (rtp_header *)buf;
	return ((header->type >= 64) && (header->type < 96));
}


#define JANUS_ICE_PACKET_AUDIO	0
#define JANUS_ICE_PACKET_VIDEO	1
#define JANUS_ICE_PACKET_DATA	2
/* Janus enqueued (S)RTP/(S)RTCP packet to send */
typedef struct janus_ice_queued_packet {
	char *data;
	gint length;
	gint type;
	gboolean control;
	gboolean encrypted;
} janus_ice_queued_packet;
/* This is a static, fake, message we use as a trigger to send a DTLS alert */
static janus_ice_queued_packet janus_ice_dtls_alert;


/* Time, in seconds, that should pass with no media (audio or video) being
 * received before Janus notifies you about this with a receiving=false */
#define DEFAULT_NO_MEDIA_TIMER	1
static uint no_media_timer = DEFAULT_NO_MEDIA_TIMER;
void janus_set_no_media_timer(uint timer) {
	no_media_timer = timer;
	if(no_media_timer == 0)
		JANUS_LOG(LOG_VERB, "Disabling no-media timer\n");
	else
		JANUS_LOG(LOG_VERB, "Setting no-media timer to %ds\n", no_media_timer);
}
uint janus_get_no_media_timer(void) {
	return no_media_timer;
}


/* Maximum value, in milliseconds, for the NACK queue/retransmissions (default=300ms) */
#define DEFAULT_MAX_NACK_QUEUE	300
/* Maximum ignore count after retransmission (100ms) */
#define MAX_NACK_IGNORE			100000

static uint max_nack_queue = DEFAULT_MAX_NACK_QUEUE;
void janus_set_max_nack_queue(uint mnq) {
	max_nack_queue = mnq;
	if(max_nack_queue == 0)
		JANUS_LOG(LOG_VERB, "Disabling NACK queue\n");
	else
		JANUS_LOG(LOG_VERB, "Setting max NACK queue to %ds\n", max_nack_queue);
}
uint janus_get_max_nack_queue(void) {
	return max_nack_queue;
}
/* Helper to clean old NACK packets in the buffer when they exceed the queue time limit */
static void janus_cleanup_nack_buffer(gint64 now, janus_ice_stream *stream) {
	if(stream && stream->rtp_component) {
		janus_ice_component *component = stream->rtp_component;
		janus_mutex_lock(&component->mutex);
		if(component->retransmit_buffer) {
			GList *first = g_list_first(component->retransmit_buffer);
			janus_rtp_packet *p = (janus_rtp_packet *)first->data;
			while(p && (now - p->created >= (gint64)max_nack_queue*1000)) {
				/* Packet is too old, get rid of it */
				first->data = NULL;
				component->retransmit_buffer = g_list_delete_link(component->retransmit_buffer, first);
				g_free(p->data);
				p->data = NULL;
				g_free(p);
				first = g_list_first(component->retransmit_buffer);
				p = (janus_rtp_packet *)(first ? first->data : NULL);
			}
		}
		janus_mutex_unlock(&component->mutex);
	}
}


#define SEQ_MISSING_WAIT 12000 /*  12ms */
#define SEQ_NACKED_WAIT 155000 /* 155ms */
/* janus_seq_info list functions */
static void janus_seq_append(janus_seq_info **head, janus_seq_info *new_seq) {
	if(*head == NULL) {
		new_seq->prev = new_seq;
		new_seq->next = new_seq;
		*head = new_seq;
	} else {
		janus_seq_info *last_seq = (*head)->prev;
		new_seq->prev = last_seq;
		new_seq->next = *head;
		(*head)->prev = new_seq;
		last_seq->next = new_seq;
	}
}
static janus_seq_info *janus_seq_pop_head(janus_seq_info **head) {
	janus_seq_info *pop_seq = *head;
	if(pop_seq) {
		janus_seq_info *new_head = pop_seq->next;
		if(pop_seq == new_head || new_head == NULL) {
			*head = NULL;
		} else {
			*head = new_head;
			new_head->prev = pop_seq->prev;
			new_head->prev->next = new_head;
		}
	}
	return pop_seq;
}
static void janus_seq_list_free(janus_seq_info **head) {
	if(!*head)
		return;
	janus_seq_info *cur = *head;
	do {
		janus_seq_info *next = cur->next;
		g_free(cur);
		cur = next;
	} while(cur != *head);
	*head = NULL;
}
static int janus_seq_in_range(guint16 seqn, guint16 start, guint16 len) {
	/* Supports wrapping sequence (easier with int range) */
	int n = seqn;
	int nh = (1<<16) + n;
	int s = start;
	int e = s + len;
	return (s <= n && n < e) || (s <= nh && nh < e);
}


/* Internal method for relaying RTCP messages, optionally filtering them in case they come from plugins */
void janus_ice_relay_rtcp_internal(janus_ice_handle *handle, int video, char *buf, int len, gboolean filter_rtcp);


/* Map of old plugin sessions that have been closed */
static GHashTable *old_plugin_sessions;
static janus_mutex old_plugin_sessions_mutex;
gboolean janus_plugin_session_is_alive(janus_plugin_session *plugin_session) {
	/* Make sure this plugin session is still alive */
	janus_mutex_lock_nodebug(&old_plugin_sessions_mutex);
	janus_plugin_session *result = g_hash_table_lookup(old_plugin_sessions, plugin_session);
	janus_mutex_unlock_nodebug(&old_plugin_sessions_mutex);
	if(result != NULL) {
		JANUS_LOG(LOG_ERR, "Invalid plugin session (%p)\n", plugin_session);
	}
	return (result == NULL);
}

static void janus_ice_notify_media(janus_ice_handle *handle, gboolean video, gboolean up) {
	if(handle == NULL)
		return;
	/* Prepare JSON event to notify user/application */
	JANUS_LOG(LOG_VERB, "[%"SCNu64"] Notifying that we %s receiving %s\n",
		handle->handle_id, up ? "are" : "are NOT", video ? "video" : "audio");
	janus_session *session = (janus_session *)handle->session;
	if(session == NULL)
		return;
	json_t *event = json_object();
	json_object_set_new(event, "janus", json_string("media"));
	json_object_set_new(event, "session_id", json_integer(session->session_id));
	json_object_set_new(event, "sender", json_integer(handle->handle_id));
	json_object_set_new(event, "type", json_string(video ? "video" : "audio"));
	json_object_set_new(event, "receiving", up ? json_true() : json_false());
	if(!up && no_media_timer > 1)
		json_object_set_new(event, "seconds", json_integer(no_media_timer));
	/* Send the event */
	JANUS_LOG(LOG_VERB, "[%"SCNu64"] Sending event to transport...\n", handle->handle_id);
	janus_session_notify_event(session, event);
	/* Notify event handlers as well */
	if(janus_events_is_enabled()) {
		json_t *info = json_object();
		json_object_set_new(info, "media", json_string(video ? "video" : "audio"));
		json_object_set_new(info, "receiving", up ? json_true() : json_false());
		if(!up && no_media_timer > 1)
			json_object_set_new(info, "seconds", json_integer(no_media_timer));
		janus_events_notify_handlers(JANUS_EVENT_TYPE_MEDIA, session->session_id, handle->handle_id, info);
	}
}

void janus_ice_notify_hangup(janus_ice_handle *handle, const char *reason) {
	if(handle == NULL)
		return;
	/* Prepare JSON event to notify user/application */
	JANUS_LOG(LOG_VERB, "[%"SCNu64"] Notifying WebRTC hangup; %p\n", handle->handle_id, handle);
	janus_session *session = (janus_session *)handle->session;
	if(session == NULL)
		return;
	json_t *event = json_object();
	json_object_set_new(event, "janus", json_string("hangup"));
	json_object_set_new(event, "session_id", json_integer(session->session_id));
	json_object_set_new(event, "sender", json_integer(handle->handle_id));
	if(reason != NULL)
		json_object_set_new(event, "reason", json_string(reason));
	/* Send the event */
<<<<<<< HEAD
	JANUS_LOG(LOG_VERB, "[%"SCNu64"] Sending event to transport...; %p\n", handle->handle_id, handle);
=======
	JANUS_LOG(LOG_VERB, "[%"SCNu64"] Sending event to transport...\n", handle->handle_id);
>>>>>>> 6a57112a
	janus_session_notify_event(session, event);
	/* Notify event handlers as well */
	if(janus_events_is_enabled()) {
		json_t *info = json_object();
		json_object_set_new(info, "connection", json_string("hangup"));
		janus_events_notify_handlers(JANUS_EVENT_TYPE_WEBRTC, session->session_id, handle->handle_id, info);
	}
}


/* Trickle helpers */
janus_ice_trickle *janus_ice_trickle_new(janus_ice_handle *handle, const char *transaction, json_t *candidate) {
	if(transaction == NULL || candidate == NULL)
		return NULL;
	janus_ice_trickle *trickle = g_malloc0(sizeof(janus_ice_trickle));
	if(trickle == NULL) {
		JANUS_LOG(LOG_FATAL, "Memory error!\n");
		return NULL;
	}
	trickle->handle = handle;
	janus_refcount_increase(&handle->ref);
	trickle->received = janus_get_monotonic_time();
	trickle->transaction = g_strdup(transaction);
	trickle->candidate = json_deep_copy(candidate);
	return trickle;
}

gint janus_ice_trickle_parse(janus_ice_handle *handle, json_t *candidate, const char **error) {
	const char *ignore_error = NULL;
	if (error == NULL) {
		error = &ignore_error;
	}
	if(handle == NULL) {
		*error = "Invalid handle";
		return JANUS_ERROR_HANDLE_NOT_FOUND;
	}
	/* Parse trickle candidate */
	if(!json_is_object(candidate) || json_object_get(candidate, "completed") != NULL) {
		JANUS_LOG(LOG_VERB, "No more remote candidates for handle %"SCNu64"!\n", handle->handle_id);
		janus_flags_set(&handle->webrtc_flags, JANUS_ICE_HANDLE_WEBRTC_ALL_TRICKLES);
	} else {
		/* Handle remote candidate */
		json_t *mid = json_object_get(candidate, "sdpMid");
		if(!mid) {
			*error = "Trickle error: missing mandatory element (sdpMid)";
			return JANUS_ERROR_MISSING_MANDATORY_ELEMENT;
		}
		if(!json_is_string(mid)) {
			*error = "Trickle error: invalid element type (sdpMid should be a string)";
			return JANUS_ERROR_INVALID_ELEMENT_TYPE;
		}
		json_t *mline = json_object_get(candidate, "sdpMLineIndex");
		if(!mline) {
			*error = "Trickle error: missing mandatory element (sdpMLineIndex)";
			return JANUS_ERROR_MISSING_MANDATORY_ELEMENT;
		}
		if(!json_is_integer(mline) || json_integer_value(mline) < 0) {
			*error = "Trickle error: invalid element type (sdpMLineIndex should be an integer)";
			return JANUS_ERROR_INVALID_ELEMENT_TYPE;
		}
		json_t *rc = json_object_get(candidate, "candidate");
		if(!rc) {
			*error = "Trickle error: missing mandatory element (candidate)";
			return JANUS_ERROR_MISSING_MANDATORY_ELEMENT;
		}
		if(!json_is_string(rc)) {
			*error = "Trickle error: invalid element type (candidate should be a string)";
			return JANUS_ERROR_INVALID_ELEMENT_TYPE;
		}
		JANUS_LOG(LOG_VERB, "[%"SCNu64"] Trickle candidate (%s): %s\n", handle->handle_id, json_string_value(mid), json_string_value(rc));
		/* Parse it */
		int sdpMLineIndex = json_integer_value(mline);
		if(janus_flags_is_set(&handle->webrtc_flags, JANUS_ICE_HANDLE_WEBRTC_BUNDLE) && sdpMLineIndex != 0) {
			JANUS_LOG(LOG_VERB, "[%"SCNu64"] Got a %s candidate but we're bundling, ignoring...\n", handle->handle_id, json_string_value(mid));
			return 0;
		}
		int video = 0, data = 0;
		/* FIXME badly, we should have an array of m-lines in the handle object */
		switch(sdpMLineIndex) {
			case 0:
				if(handle->audio_stream == NULL) {
					video = handle->video_stream ? 1 : 0;
					data = !video;
				}
				break;
			case 1:
				if(handle->audio_stream == NULL) {
					data = 1;
				} else {
					video = handle->video_stream ? 1 : 0;
					data = !video;
				}
				break;
			case 2:
				data = 1;
				break;
			default:
				/* FIXME We don't support more than 3 m-lines right now */
				*error = "Trickle error: invalid element type (sdpMLineIndex not [0,2])";
				return JANUS_ERROR_INVALID_ELEMENT_TYPE;
		}
#ifndef HAVE_SCTP
		data = 0;
#endif
		janus_ice_stream *stream = video ? handle->video_stream : (data ? handle->data_stream : handle->audio_stream);
		if(stream == NULL) {
			*error = "Trickle error: invalid element type (no such stream)";
			return JANUS_ERROR_TRICKE_INVALID_STREAM;
		}
		int res = janus_sdp_parse_candidate(stream, json_string_value(rc), 1);
		if(res != 0) {
			JANUS_LOG(LOG_ERR, "[%"SCNu64"] Failed to parse candidate... (%d)\n", handle->handle_id, res);
			/* FIXME Should we return an error? */
		}
	}
	return 0;
}

void janus_ice_trickle_destroy(janus_ice_trickle *trickle) {
	if(trickle == NULL)
		return;
	janus_refcount_decrease(&trickle->handle->ref);
	trickle->handle = NULL;
	g_free(trickle->transaction);
	trickle->transaction = NULL;
	if(trickle->candidate)
		json_decref(trickle->candidate);
	trickle->candidate = NULL;
	g_free(trickle);
}


/* libnice initialization */
void janus_ice_init(gboolean ice_lite, gboolean ice_tcp, gboolean ipv6, uint16_t rtp_min_port, uint16_t rtp_max_port) {
	janus_ice_lite_enabled = ice_lite;
	janus_ice_tcp_enabled = ice_tcp;
	janus_ipv6_enabled = ipv6;
	JANUS_LOG(LOG_INFO, "Initializing ICE stuff (%s mode, ICE-TCP candidates %s, IPv6 support %s)\n",
		janus_ice_lite_enabled ? "Lite" : "Full",
		janus_ice_tcp_enabled ? "enabled" : "disabled",
		janus_ipv6_enabled ? "enabled" : "disabled");
	if(janus_ice_tcp_enabled) {
#ifndef HAVE_LIBNICE_TCP
		JANUS_LOG(LOG_WARN, "libnice version < 0.1.8, disabling ICE-TCP support\n");
		janus_ice_tcp_enabled = FALSE;
#else
		if(!janus_ice_lite_enabled) {
			JANUS_LOG(LOG_WARN, "ICE-TCP only works in libnice if you enable ICE Lite too: disabling ICE-TCP support\n");
			janus_ice_tcp_enabled = FALSE;
		}
#endif
	}
	/* libnice debugging is disabled unless explicitly stated */
	nice_debug_disable(TRUE);

	/*! \note The RTP/RTCP port range configuration may be just a placeholder: for
	 * instance, libnice supports this since 0.1.0, but the 0.1.3 on Fedora fails
	 * when linking with an undefined reference to \c nice_agent_set_port_range 
	 * so this is checked by the install.sh script in advance. */
	rtp_range_min = rtp_min_port;
	rtp_range_max = rtp_max_port;
	if(rtp_range_max < rtp_range_min) {
		JANUS_LOG(LOG_WARN, "Invalid ICE port range: %"SCNu16" > %"SCNu16"\n", rtp_range_min, rtp_range_max);
	} else if(rtp_range_min > 0 || rtp_range_max > 0) {
#ifndef HAVE_PORTRANGE
		JANUS_LOG(LOG_WARN, "nice_agent_set_port_range unavailable, port range disabled\n");
#else
		JANUS_LOG(LOG_INFO, "ICE port range: %"SCNu16"-%"SCNu16"\n", rtp_range_min, rtp_range_max);
#endif
	}

	/* We keep track of old plugin sessions to avoid problems */
	old_plugin_sessions = g_hash_table_new(NULL, NULL);
	janus_mutex_init(&old_plugin_sessions_mutex);

#ifdef HAVE_LIBCURL
	/* Initialize the TURN REST API client stack, whether we're going to use it or not */
	janus_turnrest_init();
#endif

}

void janus_ice_deinit(void) {
	if(janus_force_rtcpmux_blackhole_fd > -1)
		close(janus_force_rtcpmux_blackhole_fd);
#ifdef HAVE_LIBCURL
	janus_turnrest_deinit();
#endif
}

int janus_ice_set_stun_server(gchar *stun_server, uint16_t stun_port) {
	if(stun_server == NULL)
		return 0;	/* No initialization needed */
	if(stun_port == 0)
		stun_port = 3478;
	JANUS_LOG(LOG_INFO, "STUN server to use: %s:%u\n", stun_server, stun_port);
	/* Resolve address to get an IP */
	struct addrinfo *res = NULL;
	janus_network_address addr;
	janus_network_address_string_buffer addr_buf;
	if(getaddrinfo(stun_server, NULL, NULL, &res) != 0 ||
			janus_network_address_from_sockaddr(res->ai_addr, &addr) != 0 ||
			janus_network_address_to_string_buffer(&addr, &addr_buf) != 0) {
		JANUS_LOG(LOG_ERR, "Could not resolve %s...\n", stun_server);
		if(res)
			freeaddrinfo(res);
		return -1;
	}
	freeaddrinfo(res);
	janus_stun_server = g_strdup(janus_network_address_string_from_buffer(&addr_buf));
	if(janus_stun_server == NULL) {
		JANUS_LOG(LOG_ERR, "Could not resolve %s...\n", stun_server);
		return -1;
	}
	janus_stun_port = stun_port;
	JANUS_LOG(LOG_VERB, "  >> %s:%u\n", janus_stun_server, janus_stun_port);
	/* Test the STUN server */
	StunAgent stun;
	stun_agent_init (&stun, STUN_ALL_KNOWN_ATTRIBUTES, STUN_COMPATIBILITY_RFC5389, 0);
	StunMessage msg;
	uint8_t buf[1500];
	size_t len = stun_usage_bind_create(&stun, &msg, buf, 1500);
	JANUS_LOG(LOG_INFO, "Testing STUN server: message is of %zu bytes\n", len);
	/* TODO Use the janus_network_address info to drive the socket creation */
	int fd = socket(AF_INET, SOCK_DGRAM, 0);
	if(fd < 0) {
		JANUS_LOG(LOG_FATAL, "Error creating socket for STUN BINDING test\n");
		return -1;
	}
	struct sockaddr_in address, remote;
	address.sin_family = AF_INET;
	address.sin_port = 0;
	address.sin_addr.s_addr = INADDR_ANY;
	remote.sin_family = AF_INET;
	remote.sin_port = htons(janus_stun_port);
	remote.sin_addr.s_addr = inet_addr(janus_stun_server);
	if(bind(fd, (struct sockaddr *)(&address), sizeof(struct sockaddr)) < 0) {
		JANUS_LOG(LOG_FATAL, "Bind failed for STUN BINDING test\n");
		close(fd);
		return -1;
	}
	int bytes = sendto(fd, buf, len, 0, (struct sockaddr*)&remote, sizeof(remote));
	if(bytes < 0) {
		JANUS_LOG(LOG_FATAL, "Error sending STUN BINDING test\n");
		close(fd);
		return -1;
	}
	JANUS_LOG(LOG_VERB, "  >> Sent %d bytes %s:%u, waiting for reply...\n", bytes, janus_stun_server, janus_stun_port);
	struct timeval timeout;
	fd_set readfds;
	FD_ZERO(&readfds);
	FD_SET(fd, &readfds);
	timeout.tv_sec = 5;	/* FIXME Don't wait forever */
	timeout.tv_usec = 0;
	select(fd+1, &readfds, NULL, NULL, &timeout);
	if(!FD_ISSET(fd, &readfds)) {
		JANUS_LOG(LOG_FATAL, "No response to our STUN BINDING test\n");
		close(fd);
		return -1;
	}
	socklen_t addrlen = sizeof(remote);
	bytes = recvfrom(fd, buf, 1500, 0, (struct sockaddr*)&remote, &addrlen);
	JANUS_LOG(LOG_VERB, "  >> Got %d bytes...\n", bytes);
	if(stun_agent_validate (&stun, &msg, buf, bytes, NULL, NULL) != STUN_VALIDATION_SUCCESS) {
		JANUS_LOG(LOG_FATAL, "Failed to validate STUN BINDING response\n");
		close(fd);
		return -1;
	}
	StunClass class = stun_message_get_class(&msg);
	StunMethod method = stun_message_get_method(&msg);
	if(class != STUN_RESPONSE || method != STUN_BINDING) {
		JANUS_LOG(LOG_FATAL, "Unexpected STUN response: %d/%d\n", class, method);
		close(fd);
		return -1;
	}
	StunMessageReturn ret = stun_message_find_xor_addr(&msg, STUN_ATTRIBUTE_XOR_MAPPED_ADDRESS, (struct sockaddr_storage *)&address, &addrlen);
	JANUS_LOG(LOG_VERB, "  >> XOR-MAPPED-ADDRESS: %d\n", ret);
	if(ret == STUN_MESSAGE_RETURN_SUCCESS) {
		if(janus_network_address_from_sockaddr((struct sockaddr *)&address, &addr) != 0 ||
				janus_network_address_to_string_buffer(&addr, &addr_buf) != 0) {
			JANUS_LOG(LOG_ERR, "Could not resolve XOR-MAPPED-ADDRESS...\n");
		} else {
			const char *public_ip = janus_network_address_string_from_buffer(&addr_buf);
			JANUS_LOG(LOG_INFO, "  >> Our public address is %s\n", public_ip);
			janus_set_public_ip(public_ip);
			close(fd);
		}
		return 0;
	}
	ret = stun_message_find_addr(&msg, STUN_ATTRIBUTE_MAPPED_ADDRESS, (struct sockaddr_storage *)&address, &addrlen);
	JANUS_LOG(LOG_VERB, "  >> MAPPED-ADDRESS: %d\n", ret);
	if(ret == STUN_MESSAGE_RETURN_SUCCESS) {
		if(janus_network_address_from_sockaddr((struct sockaddr *)&address, &addr) != 0 ||
				janus_network_address_to_string_buffer(&addr, &addr_buf) != 0) {
			JANUS_LOG(LOG_ERR, "Could not resolve MAPPED-ADDRESS...\n");
		} else {
			const char *public_ip = janus_network_address_string_from_buffer(&addr_buf);
			JANUS_LOG(LOG_INFO, "  >> Our public address is %s\n", public_ip);
			janus_set_public_ip(public_ip);
			close(fd);
		}
		return 0;
	}
	close(fd);
	return -1;
}

int janus_ice_set_turn_server(gchar *turn_server, uint16_t turn_port, gchar *turn_type, gchar *turn_user, gchar *turn_pwd) {
	if(turn_server == NULL)
		return 0;	/* No initialization needed */
	if(turn_type == NULL)
		turn_type = (char *)"udp";
	if(turn_port == 0)
		turn_port = 3478;
	JANUS_LOG(LOG_INFO, "TURN server to use: %s:%u (%s)\n", turn_server, turn_port, turn_type);
	if(!strcasecmp(turn_type, "udp")) {
		janus_turn_type = NICE_RELAY_TYPE_TURN_UDP;
	} else if(!strcasecmp(turn_type, "tcp")) {
		janus_turn_type = NICE_RELAY_TYPE_TURN_TCP;
	} else if(!strcasecmp(turn_type, "tls")) {
		janus_turn_type = NICE_RELAY_TYPE_TURN_TLS;
	} else {
		JANUS_LOG(LOG_ERR, "Unsupported relay type '%s'...\n", turn_type);
		return -1;
	}
	/* Resolve address to get an IP */
	struct addrinfo *res = NULL;
	janus_network_address addr;
	janus_network_address_string_buffer addr_buf;
	if(getaddrinfo(turn_server, NULL, NULL, &res) != 0 ||
			janus_network_address_from_sockaddr(res->ai_addr, &addr) != 0 ||
			janus_network_address_to_string_buffer(&addr, &addr_buf) != 0) {
		JANUS_LOG(LOG_ERR, "Could not resolve %s...\n", turn_server);
		if(res)
			freeaddrinfo(res);
		return -1;
	}
	freeaddrinfo(res);
	g_free(janus_turn_server);
	janus_turn_server = g_strdup(janus_network_address_string_from_buffer(&addr_buf));
	if(janus_turn_server == NULL) {
		JANUS_LOG(LOG_ERR, "Could not resolve %s...\n", turn_server);
		return -1;
	}
	janus_turn_port = turn_port;
	JANUS_LOG(LOG_VERB, "  >> %s:%u\n", janus_turn_server, janus_turn_port);
	g_free(janus_turn_user);
	janus_turn_user = NULL;
	if(turn_user)
		janus_turn_user = g_strdup(turn_user);
	g_free(janus_turn_pwd);
	janus_turn_pwd = NULL;
	if(turn_pwd)
		janus_turn_pwd = g_strdup(turn_pwd);
	return 0;
}

int janus_ice_set_turn_rest_api(gchar *api_server, gchar *api_key, gchar *api_method) {
#ifndef HAVE_LIBCURL
	JANUS_LOG(LOG_ERR, "Janus has been nuilt with no libcurl support, TURN REST API unavailable\n");
	return -1; 
#else
	if(api_server != NULL &&
			(strstr(api_server, "http://") != api_server && strstr(api_server, "https://") != api_server)) {
		JANUS_LOG(LOG_ERR, "Invalid TURN REST API backend: not an HTTP address\n");
		return -1;
	}
	janus_turnrest_set_backend(api_server, api_key, api_method);
	JANUS_LOG(LOG_INFO, "TURN REST API backend: %s\n", api_server ? api_server : "(disabled)");
#endif
	return 0;
}


/* ICE stuff */
static const gchar *janus_ice_state_name[] = 
{
	"disconnected",
	"gathering",
	"connecting",
	"connected",
	"ready",
	"failed"
};
const gchar *janus_get_ice_state_name(gint state) {
	if(state < 0 || state > 5)
		return NULL;
	return janus_ice_state_name[state];
}

/* Stats */
static void janus_ice_stats_queue_free(gpointer data) {
	janus_ice_stats_item *s = (janus_ice_stats_item *)data;
	g_free(s);
}

void janus_ice_stats_reset(janus_ice_stats *stats) {
	if(stats == NULL)
		return;
	stats->audio_packets = 0;
	stats->audio_bytes = 0;
	if(stats->audio_bytes_lastsec)
		g_list_free_full(stats->audio_bytes_lastsec, &janus_ice_stats_queue_free);
	stats->audio_bytes_lastsec = NULL;
	stats->audio_notified_lastsec = FALSE;
	stats->audio_nacks = 0;
	stats->video_packets = 0;
	stats->video_bytes = 0;
	if(stats->video_bytes_lastsec)
		g_list_free_full(stats->video_bytes_lastsec, &janus_ice_stats_queue_free);
	stats->video_bytes_lastsec = NULL;
	stats->video_notified_lastsec = FALSE;
	stats->video_nacks = 0;
	stats->data_packets = 0;
	stats->data_bytes = 0;
	stats->last_slowlink_time = 0;
	stats->sl_nack_period_ts = 0;
	stats->sl_nack_recent_cnt = 0;
}


/* ICE Handles */
void janus_ice_free(const janus_refcount *handle_ref);
void janus_ice_plugin_session_free(const janus_refcount *app_handle_ref);
void janus_ice_stream_free(const janus_refcount *handle_ref);
void janus_ice_component_free(const janus_refcount *handle_ref);

janus_ice_handle *janus_ice_handle_create(void *core_session, const char *opaque_id) {
	if(core_session == NULL)
		return NULL;
	janus_session *session = (janus_session *)core_session;
	janus_ice_handle *handle = NULL;
	guint64 handle_id = 0;
	while(handle_id == 0) {
		handle_id = janus_random_uint64();
		handle = janus_session_handles_find(session, handle_id);
		if(handle != NULL) {
			/* Handle ID already taken, try another one */
			janus_refcount_decrease(&handle->ref);	/* janus_session_handles_find increases it */
			handle_id = 0;
		}
	}
	handle = (janus_ice_handle *)g_malloc0(sizeof(janus_ice_handle));
	JANUS_LOG(LOG_INFO, "Creating new handle in session %"SCNu64": %"SCNu64"; %p %p\n", session->session_id, handle_id, core_session, handle);
	if(handle == NULL) {
		JANUS_LOG(LOG_FATAL, "Memory error!\n");
		return NULL;
	}
	janus_refcount_init(&handle->ref, janus_ice_free);
	janus_refcount_increase(&session->ref);
	handle->session = core_session;
	if(opaque_id)
		handle->opaque_id = g_strdup(opaque_id);
	handle->created = janus_get_monotonic_time();
	handle->handle_id = handle_id;
	handle->app = NULL;
	handle->app_handle = NULL;
	handle->queued_packets = g_async_queue_new();
	janus_mutex_init(&handle->mutex);
<<<<<<< HEAD
	janus_session_handles_insert(session, handle);
	return handle;
}

gint janus_ice_handle_attach_plugin(void *core_session, janus_ice_handle *handle, janus_plugin *plugin) {
	if(core_session == NULL)
=======

	/* Set up other stuff. */
	if(session->ice_handles == NULL)
		session->ice_handles = g_hash_table_new_full(g_int64_hash, g_int64_equal, (GDestroyNotify)g_free, NULL);
	g_hash_table_insert(session->ice_handles, janus_uint64_dup(handle->handle_id), handle);

	return handle;
}

janus_ice_handle *janus_ice_handle_find(void *gateway_session, guint64 handle_id) {
	if(gateway_session == NULL)
		return NULL;
	janus_session *session = (janus_session *)gateway_session;
	janus_ice_handle *handle = session->ice_handles ? g_hash_table_lookup(session->ice_handles, &handle_id) : NULL;
	return handle;
}

gint janus_ice_handle_attach_plugin(void *gateway_session, guint64 handle_id, janus_plugin *plugin) {
	if(gateway_session == NULL)
>>>>>>> 6a57112a
		return JANUS_ERROR_SESSION_NOT_FOUND;
	janus_session *session = (janus_session *)core_session;
	if(plugin == NULL)
		return JANUS_ERROR_PLUGIN_NOT_FOUND;
<<<<<<< HEAD
=======
	janus_session *session = (janus_session *)gateway_session;
	if(session->destroy)
		return JANUS_ERROR_SESSION_NOT_FOUND;
	janus_ice_handle *handle = janus_ice_handle_find(session, handle_id);
>>>>>>> 6a57112a
	if(handle == NULL)
		return JANUS_ERROR_HANDLE_NOT_FOUND;
	if(handle->app != NULL) {
		/* This handle is already attached to a plugin */
		return JANUS_ERROR_PLUGIN_ATTACH;
	}
	int error = 0;
	janus_plugin_session *session_handle = g_malloc0(sizeof(janus_plugin_session));
	if(session_handle == NULL) {
		JANUS_LOG(LOG_FATAL, "Memory error!\n");
		return JANUS_ERROR_UNKNOWN;	/* FIXME Do we need something like "Internal Server Error"? */
	}
	session_handle->gateway_handle = handle;
	session_handle->plugin_handle = NULL;
	g_atomic_int_set(&session_handle->stopped, 0);
	plugin->create_session(session_handle, &error);
	if(error) {
		/* TODO Make error struct to pass verbose information */
<<<<<<< HEAD
		g_free(session_handle);
		janus_mutex_unlock(&session->mutex);
=======
>>>>>>> 6a57112a
		return error;
	}
	janus_refcount_init(&session_handle->ref, janus_ice_plugin_session_free);
	/* Handle and plugin session reference each other */
	janus_refcount_increase(&session_handle->ref);
	//~ janus_refcount_increase(&handle->ref);
	handle->app = plugin;
	handle->app_handle = session_handle;
	/* Make sure this plugin session is not in the old sessions list */
	janus_mutex_lock(&old_plugin_sessions_mutex);
	g_hash_table_remove(old_plugin_sessions, session_handle);
	janus_mutex_unlock(&old_plugin_sessions_mutex);
	/* Notify event handlers */
	if(janus_events_is_enabled())
		janus_events_notify_handlers(JANUS_EVENT_TYPE_HANDLE,
			session->session_id, handle->handle_id, "attached", plugin->get_package(), handle->opaque_id);
	return 0;
}

gint janus_ice_handle_destroy(void *core_session, janus_ice_handle *handle) {
	/* session->mutex has to be locked when calling this function */
	if(core_session == NULL)
		return JANUS_ERROR_SESSION_NOT_FOUND;
	janus_session *session = (janus_session *)core_session;
	if(handle == NULL)
		return JANUS_ERROR_HANDLE_NOT_FOUND;
<<<<<<< HEAD
	if(!g_atomic_int_compare_and_exchange(&handle->destroyed, 0, 1))
		return 0;
=======
>>>>>>> 6a57112a
	janus_plugin *plugin_t = (janus_plugin *)handle->app;
	if(plugin_t == NULL) {
		/* There was no plugin attached, probably something went wrong there */
		janus_refcount_decrease(&handle->ref);
		janus_flags_set(&handle->webrtc_flags, JANUS_ICE_HANDLE_WEBRTC_ALERT);
		janus_flags_set(&handle->webrtc_flags, JANUS_ICE_HANDLE_WEBRTC_STOP);
		if(handle->iceloop) {
			if(handle->audio_id > 0) {
				nice_agent_attach_recv(handle->agent, handle->audio_id, 1, g_main_loop_get_context (handle->iceloop), NULL, NULL);
				if(!janus_flags_is_set(&handle->webrtc_flags, JANUS_ICE_HANDLE_WEBRTC_RTCPMUX))
					nice_agent_attach_recv(handle->agent, handle->audio_id, 2, g_main_loop_get_context (handle->iceloop), NULL, NULL);
			}
			if(handle->video_id > 0) {
				nice_agent_attach_recv(handle->agent, handle->video_id, 1, g_main_loop_get_context (handle->iceloop), NULL, NULL);
				if(!janus_flags_is_set(&handle->webrtc_flags, JANUS_ICE_HANDLE_WEBRTC_RTCPMUX))
					nice_agent_attach_recv(handle->agent, handle->video_id, 2, g_main_loop_get_context (handle->iceloop), NULL, NULL);
			}
			if(handle->data_id > 0) {
				nice_agent_attach_recv(handle->agent, handle->data_id, 1, g_main_loop_get_context (handle->iceloop), NULL, NULL);
			}
			g_main_loop_quit(handle->iceloop);
		}
		return 0;
	}
	JANUS_LOG(LOG_INFO, "Detaching handle from %s; %p %p %p %p\n", plugin_t->get_name(), handle, handle->app_handle, handle->app_handle->gateway_handle, handle->app_handle->plugin_handle);
	/* Actually detach handle... */
	int error = 0;
	if(g_atomic_int_compare_and_exchange(&handle->app_handle->stopped, 0, 1)) {
		handle->app_handle->gateway_handle = NULL;
		/* Put the plugin session in the old sessions list, to avoid it being used */
		janus_mutex_lock(&old_plugin_sessions_mutex);
		g_hash_table_insert(old_plugin_sessions, handle->app_handle, handle->app_handle);
		janus_mutex_unlock(&old_plugin_sessions_mutex);
		/* Notify the plugin that the session's over */
		plugin_t->destroy_session(handle->app_handle, &error);
		/* We only unref when actually freeing the ICE handle */
	}
	/* Get rid of the handle now */
	janus_flags_set(&handle->webrtc_flags, JANUS_ICE_HANDLE_WEBRTC_ALERT);
	janus_flags_set(&handle->webrtc_flags, JANUS_ICE_HANDLE_WEBRTC_STOP);
	if(handle->iceloop) {
		if(handle->audio_id > 0) {
			nice_agent_attach_recv(handle->agent, handle->audio_id, 1, g_main_loop_get_context (handle->iceloop), NULL, NULL);
			if(!janus_flags_is_set(&handle->webrtc_flags, JANUS_ICE_HANDLE_WEBRTC_RTCPMUX))
				nice_agent_attach_recv(handle->agent, handle->audio_id, 2, g_main_loop_get_context (handle->iceloop), NULL, NULL);
		}
		if(handle->video_id > 0) {
			nice_agent_attach_recv(handle->agent, handle->video_id, 1, g_main_loop_get_context (handle->iceloop), NULL, NULL);
			if(!janus_flags_is_set(&handle->webrtc_flags, JANUS_ICE_HANDLE_WEBRTC_RTCPMUX))
				nice_agent_attach_recv(handle->agent, handle->video_id, 2, g_main_loop_get_context (handle->iceloop), NULL, NULL);
		}
		if(handle->data_id > 0) {
			nice_agent_attach_recv(handle->agent, handle->data_id, 1, g_main_loop_get_context (handle->iceloop), NULL, NULL);
		}
		g_main_loop_quit(handle->iceloop);
	}

	/* Prepare JSON event to notify user/application */
	json_t *event = json_object();
	json_object_set_new(event, "janus", json_string("detached"));
	json_object_set_new(event, "session_id", json_integer(session->session_id));
	json_object_set_new(event, "sender", json_integer(handle->handle_id));
	/* Send the event */
<<<<<<< HEAD
	JANUS_LOG(LOG_VERB, "[%"SCNu64"] Sending event to transport...; %p\n", handle->handle_id, handle);
=======
	JANUS_LOG(LOG_VERB, "[%"SCNu64"] Sending event to transport...\n", handle->handle_id);
>>>>>>> 6a57112a
	janus_session_notify_event(session, event);
	/* We only actually destroy the handle later */
	JANUS_LOG(LOG_VERB, "[%"SCNu64"] Handle detached (error=%d), scheduling destruction\n", handle->handle_id, error);
	/* Notify event handlers as well */
	if(janus_events_is_enabled())
		janus_events_notify_handlers(JANUS_EVENT_TYPE_HANDLE,
			session->session_id, handle->handle_id, "detached", plugin_t->get_package(), NULL);
	/* Unref the handle: we only unref the session too when actually freeing the handle, so that it is freed before that */
	janus_refcount_decrease(&handle->ref);
	return error;
}

void janus_ice_free(const janus_refcount *handle_ref) {
	janus_ice_handle *handle = janus_refcount_containerof(handle_ref, janus_ice_handle, ref);
	/* This stack can be destroyed, free all the resources */
	janus_mutex_lock(&handle->mutex);
	if(handle->app_handle != NULL)
		janus_refcount_decrease(&handle->app_handle->ref);
	janus_mutex_unlock(&handle->mutex);
	janus_ice_webrtc_free(handle);
	JANUS_LOG(LOG_INFO, "[%"SCNu64"] Handle and related resources freed; %p %p\n", handle->handle_id, handle, handle->session);
	/* Finally, unref the session and free the handle */
	if(handle->session != NULL) {
		janus_session *session = (janus_session *)handle->session;
		janus_refcount_decrease(&session->ref);
	}
	g_free(handle->opaque_id);
	g_free(handle);
}

void janus_ice_plugin_session_free(const janus_refcount *app_handle_ref) {
	janus_plugin_session *app_handle = janus_refcount_containerof(app_handle_ref, janus_plugin_session, ref);
	/* This app handle can be destroyed, free all the resources */
	g_free(app_handle);
}

void janus_ice_webrtc_hangup(janus_ice_handle *handle, const char *reason) {
	if(handle == NULL)
		return;
	janus_flags_set(&handle->webrtc_flags, JANUS_ICE_HANDLE_WEBRTC_CLEANING);
	if(janus_flags_is_set(&handle->webrtc_flags, JANUS_ICE_HANDLE_WEBRTC_ALERT))
		return;
	janus_flags_set(&handle->webrtc_flags, JANUS_ICE_HANDLE_WEBRTC_ALERT);
	janus_plugin *plugin = (janus_plugin *)handle->app;
	if(plugin != NULL) {
		JANUS_LOG(LOG_VERB, "[%"SCNu64"] Telling the plugin about the hangup because of a %s (%s)\n",
			handle->handle_id, reason, plugin->get_name());
		if(plugin && plugin->hangup_media)
			plugin->hangup_media(handle->app_handle);
		janus_ice_notify_hangup(handle, reason);
	}
	if(handle->queued_packets != NULL)
		g_async_queue_push(handle->queued_packets, &janus_ice_dtls_alert);
	if(handle->send_thread == NULL) {
		/* Get rid of the loop */
		if(handle->iceloop) {
			if(handle->audio_id > 0) {
				nice_agent_attach_recv(handle->agent, handle->audio_id, 1, g_main_loop_get_context (handle->iceloop), NULL, NULL);
				if(!janus_flags_is_set(&handle->webrtc_flags, JANUS_ICE_HANDLE_WEBRTC_RTCPMUX))
					nice_agent_attach_recv(handle->agent, handle->audio_id, 2, g_main_loop_get_context (handle->iceloop), NULL, NULL);
			}
			if(handle->video_id > 0) {
				nice_agent_attach_recv(handle->agent, handle->video_id, 1, g_main_loop_get_context (handle->iceloop), NULL, NULL);
				if(!janus_flags_is_set(&handle->webrtc_flags, JANUS_ICE_HANDLE_WEBRTC_RTCPMUX))
					nice_agent_attach_recv(handle->agent, handle->video_id, 2, g_main_loop_get_context (handle->iceloop), NULL, NULL);
			}
			if(handle->data_id > 0) {
				nice_agent_attach_recv(handle->agent, handle->data_id, 1, g_main_loop_get_context (handle->iceloop), NULL, NULL);
			}
			gint64 waited = 0;
			while(handle->iceloop && !g_main_loop_is_running(handle->iceloop)) {
				JANUS_LOG(LOG_VERB, "[%"SCNu64"] ICE loop exists but is not running, waiting for it to run\n", handle->handle_id);
				g_usleep (100000);
				waited += 100000;
				if(waited >= G_USEC_PER_SEC) {
					JANUS_LOG(LOG_VERB, "[%"SCNu64"]   -- Waited a second, that's enough!\n", handle->handle_id);
					break;
				}
			}
			if(handle->iceloop && g_main_loop_is_running(handle->iceloop)) {
				JANUS_LOG(LOG_VERB, "[%"SCNu64"] Forcing ICE loop to quit (%s)\n", handle->handle_id, g_main_loop_is_running(handle->iceloop) ? "running" : "NOT running");
				g_main_loop_quit(handle->iceloop);
				g_main_context_wakeup(handle->icectx);
			}
		}
	}
}

void janus_ice_webrtc_free(janus_ice_handle *handle) {
	if(handle == NULL)
		return;
	janus_mutex_lock(&handle->mutex);
	janus_flags_clear(&handle->webrtc_flags, JANUS_ICE_HANDLE_WEBRTC_READY);
	if(handle->iceloop != NULL) {
		g_main_loop_unref (handle->iceloop);
		handle->iceloop = NULL;
	}
	if(handle->icectx != NULL) {
		g_main_context_unref (handle->icectx);
		handle->icectx = NULL;
	}
	if(handle->streams != NULL) {
		janus_ice_stream_destroy(handle->streams, handle->audio_stream);
		handle->audio_stream = NULL;
		janus_ice_stream_destroy(handle->streams, handle->video_stream);
		handle->video_stream = NULL;
		janus_ice_stream_destroy(handle->streams, handle->data_stream);
		handle->data_stream = NULL;
		g_hash_table_destroy(handle->streams);
		handle->streams = NULL;
	}
	if(handle->agent != NULL) {
		if(G_IS_OBJECT(handle->agent))
			g_object_unref(handle->agent);
		handle->agent = NULL;
	}
	handle->agent_created = 0;
	if(handle->pending_trickles) {
		while(handle->pending_trickles) {
			GList *temp = g_list_first(handle->pending_trickles);
			handle->pending_trickles = g_list_remove_link(handle->pending_trickles, temp);
			janus_ice_trickle *trickle = (janus_ice_trickle *)temp->data;
			g_list_free(temp);
			janus_ice_trickle_destroy(trickle);
		}
	}
	handle->pending_trickles = NULL;
	g_free(handle->rtp_profile);
	handle->rtp_profile = NULL;
	g_free(handle->local_sdp);
	handle->local_sdp = NULL;
	g_free(handle->remote_sdp);
	handle->remote_sdp = NULL;
	g_free(handle->audio_mid);
	handle->audio_mid = NULL;
	g_free(handle->video_mid);
	handle->video_mid = NULL;
	g_free(handle->data_mid);
	handle->data_mid = NULL;
	handle->icethread = NULL;
	janus_flags_clear(&handle->webrtc_flags, JANUS_ICE_HANDLE_WEBRTC_READY);
	janus_flags_clear(&handle->webrtc_flags, JANUS_ICE_HANDLE_WEBRTC_CLEANING);
	janus_flags_clear(&handle->webrtc_flags, JANUS_ICE_HANDLE_WEBRTC_HAS_AGENT);
	janus_mutex_unlock(&handle->mutex);
	JANUS_LOG(LOG_INFO, "[%"SCNu64"] WebRTC resources freed; %p %p\n", handle->handle_id, handle, handle->session);
}

void janus_ice_stream_destroy(GHashTable *container, janus_ice_stream *stream) {
	if(!stream || !g_atomic_int_compare_and_exchange(&stream->destroyed, 0, 1))
		return;
	if(container != NULL)
		g_hash_table_remove(container, GUINT_TO_POINTER(stream->stream_id));
	if(stream->components != NULL) {
		janus_ice_component_destroy(stream->components, stream->rtp_component);
		stream->rtp_component = NULL;
		janus_ice_component_destroy(stream->components, stream->rtcp_component);
		stream->rtcp_component = NULL;
		g_hash_table_destroy(stream->components);
	}
	janus_ice_handle *handle = stream->handle;
	if(handle != NULL) {
		janus_refcount_decrease(&handle->ref);
		stream->handle = NULL;
	}
	janus_refcount_decrease(&stream->ref);
}

void janus_ice_stream_free(const janus_refcount *stream_ref) {
	janus_ice_stream *stream = janus_refcount_containerof(stream_ref, janus_ice_stream, ref);
	/* This stream can be destroyed, free all the resources */
	stream->handle = NULL;
	g_free(stream->remote_hashing);
	stream->remote_hashing = NULL;
	g_free(stream->remote_fingerprint);
	stream->remote_fingerprint = NULL;
	g_free(stream->ruser);
	stream->ruser = NULL;
	g_free(stream->rpass);
	stream->rpass = NULL;
	g_free(stream->rid[0]);
	stream->rid[0] = NULL;
	g_free(stream->rid[1]);
	stream->rid[1] = NULL;
	g_free(stream->rid[2]);
	stream->rid[2] = NULL;
	g_list_free(stream->audio_payload_types);
	stream->audio_payload_types = NULL;
	g_list_free(stream->video_payload_types);
	stream->video_payload_types = NULL;
	g_free(stream->audio_rtcp_ctx);
	stream->audio_rtcp_ctx = NULL;
	g_free(stream->video_rtcp_ctx);
	stream->video_rtcp_ctx = NULL;
	stream->audio_first_ntp_ts = 0;
	stream->audio_first_rtp_ts = 0;
	stream->video_first_ntp_ts = 0;
	stream->video_first_rtp_ts = 0;
	stream->audio_last_ts = 0;
	stream->video_last_ts = 0;
	g_free(stream);
	stream = NULL;
}

void janus_ice_component_destroy(GHashTable *container, janus_ice_component *component) {
	if(!component || !g_atomic_int_compare_and_exchange(&component->destroyed, 0, 1))
		return;
	if(container != NULL)
		g_hash_table_remove(container, GUINT_TO_POINTER(component->component_id));
	janus_ice_stream *stream = component->stream;
	if(stream != NULL) {
		janus_refcount_decrease(&stream->ref);
		component->stream = NULL;
	}
	janus_refcount_decrease(&component->ref);
}

void janus_ice_component_free(const janus_refcount *component_ref) {
	janus_ice_component *component = janus_refcount_containerof(component_ref, janus_ice_component, ref);
	if(component->icestate_source != NULL) {
		g_source_destroy(component->icestate_source);
		g_source_unref(component->icestate_source);
		component->icestate_source = NULL;
	}
	if(component->dtlsrt_source != NULL) {
		g_source_destroy(component->dtlsrt_source);
		g_source_unref(component->dtlsrt_source);
		component->dtlsrt_source = NULL;
	}
	if(component->dtls != NULL) {
		janus_dtls_srtp_destroy(component->dtls);
		janus_refcount_decrease(&component->dtls->ref);
		component->dtls = NULL;
	}
	if(component->retransmit_buffer != NULL) {
		janus_rtp_packet *p = NULL;
		GList *first = g_list_first(component->retransmit_buffer);
		while(first != NULL) {
			p = (janus_rtp_packet *)first->data;
			first->data = NULL;
			component->retransmit_buffer = g_list_delete_link(component->retransmit_buffer, first);
			g_free(p->data);
			p->data = NULL;
			g_free(p);
			first = g_list_first(component->retransmit_buffer);
		}
	}
	if(component->candidates != NULL) {
		GSList *i = NULL, *candidates = component->candidates;
		for (i = candidates; i; i = i->next) {
			NiceCandidate *c = (NiceCandidate *) i->data;
			if(c != NULL) {
				nice_candidate_free(c);
				c = NULL;
			}
		}
		g_slist_free(candidates);
		candidates = NULL;
	}
	component->candidates = NULL;
	if(component->local_candidates != NULL) {
		GSList *i = NULL, *candidates = component->local_candidates;
		for (i = candidates; i; i = i->next) {
			gchar *c = (gchar *) i->data;
			g_free(c);
		}
		g_slist_free(candidates);
		candidates = NULL;
	}
	component->local_candidates = NULL;
	if(component->remote_candidates != NULL) {
		GSList *i = NULL, *candidates = component->remote_candidates;
		for (i = candidates; i; i = i->next) {
			gchar *c = (gchar *) i->data;
			g_free(c);
		}
		g_slist_free(candidates);
		candidates = NULL;
	}
	component->remote_candidates = NULL;
	g_free(component->selected_pair);
	component->selected_pair = NULL;
	if(component->last_seqs_audio)
		janus_seq_list_free(&component->last_seqs_audio);
	if(component->last_seqs_video)
		janus_seq_list_free(&component->last_seqs_video);
	janus_ice_stats_reset(&component->in_stats);
	janus_ice_stats_reset(&component->out_stats);
	g_free(component);
	//~ janus_mutex_unlock(&handle->mutex);
}

/* Call plugin slow_link callback if enough NACKs within a second */
#define SLOW_LINK_NACKS_PER_SEC 8
static void
janus_slow_link_update(janus_ice_component *component, janus_ice_handle *handle,
		guint nacks, int video, int uplink, gint64 now) {
	/* We keep the counters in different janus_ice_stats objects, depending on the direction */
	gint64 sl_nack_period_ts = uplink ? component->in_stats.sl_nack_period_ts : component->out_stats.sl_nack_period_ts;
	/* Is the NACK too old? */
	if(now-sl_nack_period_ts > 2*G_USEC_PER_SEC) {
		/* Old nacks too old, don't count them */
		if(uplink) {
			component->in_stats.sl_nack_period_ts = now;
			component->in_stats.sl_nack_recent_cnt = 0;
		} else {
			component->out_stats.sl_nack_period_ts = now;
			component->out_stats.sl_nack_recent_cnt = 0;
		}
	}
	if(uplink) {
		component->in_stats.sl_nack_recent_cnt += nacks;
	} else {
		component->out_stats.sl_nack_recent_cnt += nacks;
	}
	gint64 last_slowlink_time = uplink ? component->in_stats.last_slowlink_time : component->out_stats.last_slowlink_time;
	guint sl_nack_recent_cnt = uplink ? component->in_stats.sl_nack_recent_cnt : component->out_stats.sl_nack_recent_cnt;
	if((sl_nack_recent_cnt >= SLOW_LINK_NACKS_PER_SEC) && (now-last_slowlink_time > 1*G_USEC_PER_SEC)) {
		/* Tell the plugin */
		janus_plugin *plugin = (janus_plugin *)handle->app;
		if(plugin && plugin->slow_link && janus_plugin_session_is_alive(handle->app_handle) &&
				!g_atomic_int_get(&handle->app_handle->stopped) &&
				!g_atomic_int_get(&handle->destroyed))
			plugin->slow_link(handle->app_handle, uplink, video);
		/* Notify the user/application too */
		janus_session *session = (janus_session *)handle->session;
		if(session != NULL) {
			json_t *event = json_object();
			json_object_set_new(event, "janus", json_string("slowlink"));
			json_object_set_new(event, "session_id", json_integer(session->session_id));
			json_object_set_new(event, "sender", json_integer(handle->handle_id));
			json_object_set_new(event, "uplink", uplink ? json_true() : json_false());
			json_object_set_new(event, "nacks", json_integer(sl_nack_recent_cnt));
			/* Send the event */
<<<<<<< HEAD
			JANUS_LOG(LOG_VERB, "[%"SCNu64"] Sending event to transport...; %p\n", handle->handle_id, handle);
=======
			JANUS_LOG(LOG_VERB, "[%"SCNu64"] Sending event to transport...\n", handle->handle_id);
>>>>>>> 6a57112a
			janus_session_notify_event(session, event);
			/* Finally, notify event handlers */
			if(janus_events_is_enabled()) {
				json_t *info = json_object();
				json_object_set_new(info, "media", json_string(video ? "video" : "audio"));
				json_object_set_new(info, "slow_link", json_string(uplink ? "uplink" : "downlink"));
				json_object_set_new(info, "nacks_lastsec", json_integer(sl_nack_recent_cnt));
				janus_events_notify_handlers(JANUS_EVENT_TYPE_MEDIA, session->session_id, handle->handle_id, info);
			}
		}
		/* Update the counters */
		if(uplink) {
			component->in_stats.last_slowlink_time = now;
			component->in_stats.sl_nack_period_ts = now;
			component->in_stats.sl_nack_recent_cnt = 0;
		} else {
			component->out_stats.last_slowlink_time = now;
			component->out_stats.sl_nack_period_ts = now;
			component->out_stats.sl_nack_recent_cnt = 0;
		}
	}
}


/* ICE state check timer (needed to check if a failed really is definitive or if things can still improve) */
static gboolean janus_ice_check_failed(gpointer data) {
	janus_ice_component *component = (janus_ice_component *)data;
	if(component == NULL)
		return FALSE;
	janus_ice_stream *stream = component->stream;
	if(!stream)
		goto stoptimer;
	janus_ice_handle *handle = stream->handle;
	if(!handle)
		goto stoptimer;
	if(janus_flags_is_set(&handle->webrtc_flags, JANUS_ICE_HANDLE_WEBRTC_STOP) ||
			janus_flags_is_set(&handle->webrtc_flags, JANUS_ICE_HANDLE_WEBRTC_ALERT))
		goto stoptimer;
	if(component->state == NICE_COMPONENT_STATE_CONNECTED || component->state == NICE_COMPONENT_STATE_READY) {
		/* ICE succeeded in the meanwhile, get rid of this timer */
		JANUS_LOG(LOG_VERB, "[%"SCNu64"] ICE succeeded, disabling ICE state check timer!\n", handle->handle_id);
		goto stoptimer;
	}
	/* Still in the failed state, how much time passed since we first detected it? */
	if(janus_get_monotonic_time() - component->icefailed_detected < 5*G_USEC_PER_SEC) {
		/* Let's wait a little longer */
		return TRUE;
	}
	/* If we got here it means the timer expired, and we should check if this is a failure */
	gboolean trickle_recv = (!janus_flags_is_set(&handle->webrtc_flags, JANUS_ICE_HANDLE_WEBRTC_TRICKLE) || janus_flags_is_set(&handle->webrtc_flags, JANUS_ICE_HANDLE_WEBRTC_ALL_TRICKLES));
	gboolean answer_recv = janus_flags_is_set(&handle->webrtc_flags, JANUS_ICE_HANDLE_WEBRTC_GOT_ANSWER);
	gboolean alert_set = janus_flags_is_set(&handle->webrtc_flags, JANUS_ICE_HANDLE_WEBRTC_ALERT);
	/* We may still be waiting for something... but we don't wait forever */
	gboolean do_wait = TRUE;
	if(janus_get_monotonic_time() - component->icefailed_detected >= 15*G_USEC_PER_SEC) {
		do_wait = FALSE;
	}
	if(!do_wait || (handle && trickle_recv && answer_recv && !alert_set)) {
		/* FIXME Should we really give up for what may be a failure in only one of the media? */
		if(stream->disabled) {
			JANUS_LOG(LOG_WARN, "[%"SCNu64"] ICE failed for component %d in stream %d, but stream is disabled so we don't care...\n",
				handle->handle_id, component->component_id, stream->stream_id);
			goto stoptimer;
		}
		JANUS_LOG(LOG_ERR, "[%"SCNu64"] ICE failed for component %d in stream %d...\n",
			handle->handle_id, component->component_id, stream->stream_id);
		janus_flags_set(&handle->webrtc_flags, JANUS_ICE_HANDLE_WEBRTC_ALERT);
		janus_plugin *plugin = (janus_plugin *)handle->app;
		if(plugin != NULL) {
			JANUS_LOG(LOG_VERB, "[%"SCNu64"] Telling the plugin about it (%s)\n", handle->handle_id, plugin->get_name());
			if(plugin && plugin->hangup_media)
				plugin->hangup_media(handle->app_handle);
		}
		janus_ice_notify_hangup(handle, "ICE failed");
		goto stoptimer;
	}
	/* Let's wait a little longer */
	JANUS_LOG(LOG_WARN, "[%"SCNu64"] ICE failed for component %d in stream %d, but we're still waiting for some info so we don't care... (trickle %s, answer %s, alert %s)\n",
		handle->handle_id, component->component_id, stream->stream_id,
		trickle_recv ? "received" : "pending",
		answer_recv ? "received" : "pending",
		alert_set ? "set" : "not set");
	return TRUE;

stoptimer:
	if(component->icestate_source != NULL) {
		g_source_destroy(component->icestate_source);
		g_source_unref(component->icestate_source);
		component->icestate_source = NULL;
	}
	return FALSE;
}

/* Callbacks */
static void janus_ice_cb_candidate_gathering_done(NiceAgent *agent, guint stream_id, gpointer user_data) {
	janus_ice_handle *handle = (janus_ice_handle *)user_data;
	if(!handle)
		return;
	JANUS_LOG(LOG_VERB, "[%"SCNu64"] Gathering done for stream %d\n", handle->handle_id, stream_id);
	handle->cdone++;
	janus_ice_stream *stream = g_hash_table_lookup(handle->streams, GUINT_TO_POINTER(stream_id));
	if(!stream) {
		JANUS_LOG(LOG_ERR, "[%"SCNu64"]  No stream %d??\n", handle->handle_id, stream_id);
		return;
	}
	stream->cdone = 1;
}

static void janus_ice_cb_component_state_changed(NiceAgent *agent, guint stream_id, guint component_id, guint state, gpointer ice) {
	janus_ice_handle *handle = (janus_ice_handle *)ice;
	if(!handle)
		return;
	if(component_id > 1 && janus_flags_is_set(&handle->webrtc_flags, JANUS_ICE_HANDLE_WEBRTC_RTCPMUX)) {
		/* State changed for a component we don't need anymore (rtcp-mux) */
		return;
	}
	JANUS_LOG(LOG_VERB, "[%"SCNu64"] Component state changed for component %d in stream %d: %d (%s)\n",
		handle->handle_id, component_id, stream_id, state, janus_get_ice_state_name(state));
	janus_ice_stream *stream = g_hash_table_lookup(handle->streams, GUINT_TO_POINTER(stream_id));
	if(!stream) {
		JANUS_LOG(LOG_ERR, "[%"SCNu64"]     No stream %d??\n", handle->handle_id, stream_id);
		return;
	}
	janus_ice_component *component = g_hash_table_lookup(stream->components, GUINT_TO_POINTER(component_id));
	if(!component) {
		JANUS_LOG(LOG_ERR, "[%"SCNu64"]     No component %d in stream %d??\n", handle->handle_id, component_id, stream_id);
		return;
	}
	component->state = state;
	/* Notify event handlers */
	if(janus_events_is_enabled()) {
		janus_session *session = (janus_session *)handle->session;
		json_t *info = json_object();
		json_object_set_new(info, "ice", json_string(janus_get_ice_state_name(state)));
		json_object_set_new(info, "stream_id", json_integer(stream_id));
		json_object_set_new(info, "component_id", json_integer(component_id));
		janus_events_notify_handlers(JANUS_EVENT_TYPE_WEBRTC, session->session_id, handle->handle_id, info);
	}
	/* Handle new state */
	if((state == NICE_COMPONENT_STATE_CONNECTED || state == NICE_COMPONENT_STATE_READY)
			&& handle->send_thread == NULL) {
		/* Make sure we're not trying to start the thread more than once */
		if(!g_atomic_int_compare_and_exchange(&handle->send_thread_created, 0, 1)) {
			return;
		}
		/* Start the outgoing data thread */
		GError *error = NULL;
		char tname[16];
		g_snprintf(tname, sizeof(tname), "icesend %"SCNu64, handle->handle_id);
		handle->send_thread = g_thread_try_new(tname, &janus_ice_send_thread, handle, &error);
		if(error != NULL) {
			/* FIXME We should clear some resources... */
			JANUS_LOG(LOG_ERR, "[%"SCNu64"] Got error %d (%s) trying to launch the ICE send thread...\n", handle->handle_id, error->code, error->message ? error->message : "??");
			return;
		}
	}
	/* FIXME Even in case the state is 'connected', we wait for the 'new-selected-pair' callback to do anything */
	if(state == NICE_COMPONENT_STATE_FAILED) {
		/* Failed doesn't mean necessarily we need to give up: we may be trickling */
		gboolean alert_set = janus_flags_is_set(&handle->webrtc_flags, JANUS_ICE_HANDLE_WEBRTC_ALERT);
		if(alert_set)
			return;
		gboolean trickle_recv = (!janus_flags_is_set(&handle->webrtc_flags, JANUS_ICE_HANDLE_WEBRTC_TRICKLE) || janus_flags_is_set(&handle->webrtc_flags, JANUS_ICE_HANDLE_WEBRTC_ALL_TRICKLES));
		gboolean answer_recv = janus_flags_is_set(&handle->webrtc_flags, JANUS_ICE_HANDLE_WEBRTC_GOT_ANSWER);
		JANUS_LOG(LOG_WARN, "[%"SCNu64"] ICE failed for component %d in stream %d, but let's give it some time... (trickle %s, answer %s, alert %s)\n",
			handle->handle_id, component_id, stream_id,
			trickle_recv ? "received" : "pending",
			answer_recv ? "received" : "pending",
			alert_set ? "set" : "not set");
		/* In case we haven't started a timer yet, let's do it now */
		if(component->icestate_source == NULL && component->icefailed_detected == 0) {
			component->icefailed_detected = janus_get_monotonic_time();
			component->icestate_source = g_timeout_source_new(500);
			g_source_set_callback(component->icestate_source, janus_ice_check_failed, component, NULL);
			guint id = g_source_attach(component->icestate_source, handle->icectx);
			JANUS_LOG(LOG_VERB, "[%"SCNu64"] Creating ICE state check timer with ID %u\n", handle->handle_id, id);
		}
	}
}

#ifndef HAVE_LIBNICE_TCP
static void janus_ice_cb_new_selected_pair (NiceAgent *agent, guint stream_id, guint component_id, gchar *local, gchar *remote, gpointer ice) {
#else
static void janus_ice_cb_new_selected_pair (NiceAgent *agent, guint stream_id, guint component_id, NiceCandidate *local, NiceCandidate *remote, gpointer ice) {
#endif
	janus_ice_handle *handle = (janus_ice_handle *)ice;
	if(!handle)
		return;
	if(component_id > 1 && janus_flags_is_set(&handle->webrtc_flags, JANUS_ICE_HANDLE_WEBRTC_RTCPMUX)) {
		/* New selected pair for a component we don't need anymore (rtcp-mux) */
		return;
	}
#ifndef HAVE_LIBNICE_TCP
	JANUS_LOG(LOG_VERB, "[%"SCNu64"] New selected pair for component %d in stream %d: %s <-> %s\n", handle ? handle->handle_id : 0, component_id, stream_id, local, remote);
#else
	JANUS_LOG(LOG_VERB, "[%"SCNu64"] New selected pair for component %d in stream %d: %s <-> %s\n", handle ? handle->handle_id : 0, component_id, stream_id, local->foundation, remote->foundation);
#endif
	janus_ice_stream *stream = g_hash_table_lookup(handle->streams, GUINT_TO_POINTER(stream_id));
	if(!stream) {
		JANUS_LOG(LOG_ERR, "[%"SCNu64"]     No stream %d??\n", handle->handle_id, stream_id);
		return;
	}
	janus_ice_component *component = g_hash_table_lookup(stream->components, GUINT_TO_POINTER(component_id));
	if(!component) {
		JANUS_LOG(LOG_ERR, "[%"SCNu64"]     No component %d in stream %d??\n", handle->handle_id, component_id, stream_id);
		return;
	}
	char sp[200];
#ifndef HAVE_LIBNICE_TCP
	g_snprintf(sp, 200, "%s <-> %s", local, remote);
#else
	gchar laddress[NICE_ADDRESS_STRING_LEN], raddress[NICE_ADDRESS_STRING_LEN];
	gint lport = 0, rport = 0;
	nice_address_to_string(&(local->addr), (gchar *)&laddress);
	nice_address_to_string(&(remote->addr), (gchar *)&raddress);
	lport = nice_address_get_port(&(local->addr));
	rport = nice_address_get_port(&(remote->addr));
	const char *ltype = NULL, *rtype = NULL; 
	switch(local->type) {
		case NICE_CANDIDATE_TYPE_HOST:
			ltype = "host";
			break;
		case NICE_CANDIDATE_TYPE_SERVER_REFLEXIVE:
			ltype = "srflx";
			break;
		case NICE_CANDIDATE_TYPE_PEER_REFLEXIVE:
			ltype = "prflx";
			break;
		case NICE_CANDIDATE_TYPE_RELAYED:
			ltype = "relay";
			break;
		default:
			break;
	}
	switch(remote->type) {
		case NICE_CANDIDATE_TYPE_HOST:
			rtype = "host";
			break;
		case NICE_CANDIDATE_TYPE_SERVER_REFLEXIVE:
			rtype = "srflx";
			break;
		case NICE_CANDIDATE_TYPE_PEER_REFLEXIVE:
			rtype = "prflx";
			break;
		case NICE_CANDIDATE_TYPE_RELAYED:
			rtype = "relay";
			break;
		default:
			break;
	}
	g_snprintf(sp, 200, "%s:%d [%s,%s] <-> %s:%d [%s,%s]",
		laddress, lport, ltype, local->transport == NICE_CANDIDATE_TRANSPORT_UDP ? "udp" : "tcp",
		raddress, rport, rtype, remote->transport == NICE_CANDIDATE_TRANSPORT_UDP ? "udp" : "tcp");
#endif
	gchar *prev_selected_pair = component->selected_pair;
	component->selected_pair = g_strdup(sp);
	g_clear_pointer(&prev_selected_pair, g_free);
	/* Notify event handlers */
	if(janus_events_is_enabled()) {
		janus_session *session = (janus_session *)handle->session;
		json_t *info = json_object();
		json_object_set_new(info, "selected-pair", json_string(sp));
		json_object_set_new(info, "stream_id", json_integer(stream_id));
		json_object_set_new(info, "component_id", json_integer(component_id));
		janus_events_notify_handlers(JANUS_EVENT_TYPE_WEBRTC, session->session_id, handle->handle_id, info);
	}
	/* Now we can start the DTLS handshake (FIXME This was on the 'connected' state notification, before) */
	JANUS_LOG(LOG_VERB, "[%"SCNu64"]   Component is ready enough, starting DTLS handshake...\n", handle->handle_id);
	/* Have we been here before? (might happen, when trickling) */
	if(component->dtls != NULL)
		return;
	component->component_connected = janus_get_monotonic_time();
	/* Create DTLS-SRTP context, at last */
	component->dtls = janus_dtls_srtp_create(component, stream->dtls_role);
	if(!component->dtls) {
		JANUS_LOG(LOG_ERR, "[%"SCNu64"]     No component DTLS-SRTP session??\n", handle->handle_id);
		return;
	}
	janus_refcount_increase(&component->dtls->ref);
	janus_dtls_srtp_handshake(component->dtls);
	/* Create retransmission timer */
	component->dtlsrt_source = g_timeout_source_new(100);
	g_source_set_callback(component->dtlsrt_source, janus_dtls_retry, component->dtls, NULL);
	guint id = g_source_attach(component->dtlsrt_source, handle->icectx);
	JANUS_LOG(LOG_VERB, "[%"SCNu64"] Creating retransmission timer with ID %u\n", handle->handle_id, id);
}

#ifndef HAVE_LIBNICE_TCP
static void janus_ice_cb_new_remote_candidate (NiceAgent *agent, guint stream_id, guint component_id, gchar *foundation, gpointer ice) {
#else
static void janus_ice_cb_new_remote_candidate (NiceAgent *agent, NiceCandidate *candidate, gpointer ice) {
#endif
	janus_ice_handle *handle = (janus_ice_handle *)ice;
#ifndef HAVE_LIBNICE_TCP
	JANUS_LOG(LOG_VERB, "[%"SCNu64"] Discovered new remote candidate for component %d in stream %d: foundation=%s\n", handle ? handle->handle_id : 0, component_id, stream_id, foundation);
#else
	const char *ctype = NULL;
	switch(candidate->type) {
		case NICE_CANDIDATE_TYPE_HOST:
			ctype = "host";
			break;
		case NICE_CANDIDATE_TYPE_SERVER_REFLEXIVE:
			ctype = "srflx";
			break;
		case NICE_CANDIDATE_TYPE_PEER_REFLEXIVE:
			ctype = "prflx";
			break;
		case NICE_CANDIDATE_TYPE_RELAYED:
			ctype = "relay";
			break;
		default:
			break;
	}
	guint stream_id = candidate->stream_id;
	guint component_id = candidate->component_id;
	JANUS_LOG(LOG_VERB, "[%"SCNu64"] Discovered new remote candidate for component %d in stream %d: type=%s\n", handle ? handle->handle_id : 0, component_id, stream_id, ctype);
#endif
	if(!handle)
		return;
	if(component_id > 1 && janus_flags_is_set(&handle->webrtc_flags, JANUS_ICE_HANDLE_WEBRTC_RTCPMUX)) {
		/* New remote candidate for a component we don't need anymore (rtcp-mux) */
		return;
	}
	janus_ice_stream *stream = g_hash_table_lookup(handle->streams, GUINT_TO_POINTER(stream_id));
	if(!stream) {
		JANUS_LOG(LOG_ERR, "[%"SCNu64"]     No stream %d??\n", handle->handle_id, stream_id);
		return;
	}
	janus_ice_component *component = g_hash_table_lookup(stream->components, GUINT_TO_POINTER(component_id));
	if(!component) {
		JANUS_LOG(LOG_ERR, "[%"SCNu64"]     No component %d in stream %d??\n", handle->handle_id, component_id, stream_id);
		return;
	}
#ifndef HAVE_LIBNICE_TCP
	/* Get remote candidates and look for the related foundation */
	NiceCandidate *candidate = NULL;
	GSList *candidates = nice_agent_get_remote_candidates(agent, component_id, stream_id), *tmp = candidates;
	while(tmp) {
		NiceCandidate *c = (NiceCandidate *)tmp->data;
		if(candidate == NULL) {
			/* Check if this is what we're looking for */
			if(!strcasecmp(c->foundation, foundation)) {
				/* It is! */
				candidate = c;
				tmp = tmp->next;
				continue;
			}
		}
		nice_candidate_free(c);
		tmp = tmp->next;
	}
	g_slist_free(candidates);
	if(candidate == NULL) {
		JANUS_LOG(LOG_WARN, "Candidate with foundation %s not found?\n", foundation);
		return;
	}
#endif
	/* Render the candidate and add it to the remote_candidates cache for the admin API */
	if(candidate->type != NICE_CANDIDATE_TYPE_PEER_REFLEXIVE) {
		/* ... but only if it's 'prflx', the others we add ourselves */
		goto candidatedone;
	}
	JANUS_LOG(LOG_VERB, "[%"SCNu64"] Stream #%d, Component #%d\n", handle->handle_id, candidate->stream_id, candidate->component_id);
	gchar address[NICE_ADDRESS_STRING_LEN], base_address[NICE_ADDRESS_STRING_LEN];
	gint port = 0, base_port = 0;
	nice_address_to_string(&(candidate->addr), (gchar *)&address);
	port = nice_address_get_port(&(candidate->addr));
	nice_address_to_string(&(candidate->base_addr), (gchar *)&base_address);
	base_port = nice_address_get_port(&(candidate->base_addr));
	JANUS_LOG(LOG_VERB, "[%"SCNu64"]   Address:    %s:%d\n", handle->handle_id, address, port);
	JANUS_LOG(LOG_VERB, "[%"SCNu64"]   Priority:   %d\n", handle->handle_id, candidate->priority);
	JANUS_LOG(LOG_VERB, "[%"SCNu64"]   Foundation: %s\n", handle->handle_id, candidate->foundation);
	char buffer[100];
	if(candidate->transport == NICE_CANDIDATE_TRANSPORT_UDP) {
		g_snprintf(buffer, 100,
			"%s %d %s %d %s %d typ prflx raddr %s rport %d\r\n", 
				candidate->foundation,
				candidate->component_id,
				"udp",
				candidate->priority,
				address,
				port,
				base_address,
				base_port);
	} else {
		if(!janus_ice_tcp_enabled) {
			/* ICETCP support disabled */
			JANUS_LOG(LOG_WARN, "[%"SCNu64"] Skipping prflx TCP candidate, ICETCP support disabled...\n", handle->handle_id);
			goto candidatedone;
		}
#ifndef HAVE_LIBNICE_TCP
		/* TCP candidates are only supported since libnice 0.1.8 */
		JANUS_LOG(LOG_WARN, "[%"SCNu64"] Skipping prflx TCP candidate, the libnice version doesn't support it...\n", handle->handle_id);
			goto candidatedone;
#else
		const char *type = NULL;
		switch(candidate->transport) {
			case NICE_CANDIDATE_TRANSPORT_TCP_ACTIVE:
				type = "active";
				break;
			case NICE_CANDIDATE_TRANSPORT_TCP_PASSIVE:
				type = "passive";
				break;
			case NICE_CANDIDATE_TRANSPORT_TCP_SO:
				type = "so";
				break;
			default:
				break;
		}
		if(type == NULL) {
			/* FIXME Unsupported transport */
			JANUS_LOG(LOG_WARN, "[%"SCNu64"] Unsupported transport, skipping nonUDP/TCP prflx candidate...\n", handle->handle_id);
			goto candidatedone;
		} else {
			g_snprintf(buffer, 100,
				"%s %d %s %d %s %d typ prflx raddr %s rport %d tcptype %s\r\n",
					candidate->foundation,
					candidate->component_id,
					"tcp",
					candidate->priority,
					address,
					port,
					base_address,
					base_port,
					type);
		}
#endif
	}

	/* Save for the summary, in case we need it */
	component->remote_candidates = g_slist_append(component->remote_candidates, g_strdup(buffer));

	/* Notify event handlers */
	if(janus_events_is_enabled()) {
		janus_session *session = (janus_session *)handle->session;
		json_t *info = json_object();
		json_object_set_new(info, "remote-candidate", json_string(buffer));
		json_object_set_new(info, "stream_id", json_integer(stream_id));
		json_object_set_new(info, "component_id", json_integer(component_id));
		janus_events_notify_handlers(JANUS_EVENT_TYPE_WEBRTC, session->session_id, handle->handle_id, info);
	}

candidatedone:
#ifndef HAVE_LIBNICE_TCP
	nice_candidate_free(candidate);
#endif
	return;
}

static void janus_ice_cb_nice_recv(NiceAgent *agent, guint stream_id, guint component_id, guint len, gchar *buf, gpointer ice) {
	janus_ice_component *component = (janus_ice_component *)ice;
	if(!component) {
		JANUS_LOG(LOG_ERR, "No component %d in stream %d??\n", component_id, stream_id);
		return;
	}
	janus_ice_stream *stream = component->stream;
	if(!stream) {
		JANUS_LOG(LOG_ERR, "No stream %d??\n", stream_id);
		return;
	}
	janus_ice_handle *handle = stream->handle;
	if(!handle) {
		JANUS_LOG(LOG_ERR, "No handle for stream %d??\n", stream_id);
		return;
	}
	if(!component->dtls) {	/* Still waiting for the DTLS stack */
		JANUS_LOG(LOG_WARN, "[%"SCNu64"] Still waiting for the DTLS stack for component %d in stream %d...\n", handle->handle_id, component_id, stream_id);
		return;
	}
	/* What is this? */
	if (janus_is_dtls(buf) || (!janus_is_rtp(buf) && !janus_is_rtcp(buf))) {
		/* This is DTLS: either handshake stuff, or data coming from SCTP DataChannels */
		JANUS_LOG(LOG_HUGE, "[%"SCNu64"] Looks like DTLS!\n", handle->handle_id);
		janus_dtls_srtp_incoming_msg(component->dtls, buf, len);
		/* Update stats (TODO Do the same for the last second window as well) */
		component->in_stats.data_packets++;
		component->in_stats.data_bytes += len;
		return;
	}
	/* Not DTLS... RTP or RTCP? (http://tools.ietf.org/html/rfc5761#section-4) */
	if(len < 12)
		return;	/* Definitely nothing useful */
	if(component_id == 1 && (!janus_flags_is_set(&handle->webrtc_flags, JANUS_ICE_HANDLE_WEBRTC_RTCPMUX) || janus_is_rtp(buf))) {
		/* FIXME If rtcp-mux is not used, a first component is always RTP; otherwise, we need to check */
		//~ JANUS_LOG(LOG_HUGE, "[%"SCNu64"]  Got an RTP packet (%s stream)!\n", handle->handle_id,
			//~ janus_flags_is_set(&handle->webrtc_flags, JANUS_ICE_HANDLE_WEBRTC_BUNDLE) ? "bundled" : (stream->stream_id == handle->audio_id ? "audio" : "video"));
		if(!component->dtls || !component->dtls->srtp_valid || !component->dtls->srtp_in) {
			JANUS_LOG(LOG_WARN, "[%"SCNu64"]     Missing valid SRTP session (packet arrived too early?), skipping...\n", handle->handle_id);
		} else {
			rtp_header *header = (rtp_header *)buf;
			/* Is this audio or video? */
			int video = 0;
			if(!janus_flags_is_set(&handle->webrtc_flags, JANUS_ICE_HANDLE_WEBRTC_BUNDLE)) {
				/* Easy enough */
				video = (stream->stream_id == handle->video_id ? 1 : 0);
			} else {
				/* Bundled streams, check SSRC */
				guint32 packet_ssrc = ntohl(header->ssrc);
				video = ((stream->video_ssrc_peer == packet_ssrc
					|| stream->video_ssrc_peer_rtx == packet_ssrc
					|| stream->video_ssrc_peer_sim_1 == packet_ssrc
					|| stream->video_ssrc_peer_sim_2 == packet_ssrc) ? 1 : 0);
				if(!video && stream->audio_ssrc_peer != packet_ssrc) {
					/* FIXME In case it happens, we should check what it is */
					if(stream->audio_ssrc_peer == 0 || stream->video_ssrc_peer == 0) {
						/* Apparently we were not told the peer SSRCs, try to guess from the payload type */
						gboolean found = FALSE;
						guint16 pt = header->type;
						if(stream->audio_ssrc_peer == 0 && stream->audio_payload_types) {
							GList *pts = stream->audio_payload_types;
							while(pts) {
								guint16 audio_pt = GPOINTER_TO_UINT(pts->data);
								if(pt == audio_pt) {
									JANUS_LOG(LOG_VERB, "[%"SCNu64"] Unadvertized SSRC (%"SCNu32") is audio! (payload type %"SCNu16")\n", handle->handle_id, packet_ssrc, pt);
									video = 0;
									stream->audio_ssrc_peer = packet_ssrc;
									found = TRUE;
									break;
								}
								pts = pts->next;
							}
						}
						if(!found && stream->video_ssrc_peer == 0 && stream->video_payload_types) {
							GList *pts = stream->video_payload_types;
							while(pts) {
								guint16 video_pt = GPOINTER_TO_UINT(pts->data);
								if(pt == video_pt) {
									JANUS_LOG(LOG_VERB, "[%"SCNu64"] Unadvertized SSRC (%"SCNu32") is video! (payload type %"SCNu16")\n", handle->handle_id, packet_ssrc, pt);
									video = 1;
									stream->video_ssrc_peer = packet_ssrc;
									found = TRUE;
									break;
								}
								pts = pts->next;
							}
						}
					}
					if(!video && stream->audio_ssrc_peer != packet_ssrc) {
						JANUS_LOG(LOG_WARN, "[%"SCNu64"] Not video and not audio? dropping (SSRC %"SCNu32")...\n", handle->handle_id, packet_ssrc);
						return;
					}
				}
				if(stream->video_ssrc_peer_rtx == packet_ssrc) {
					/* FIXME This is a video retransmission: set the regular peer SSRC so
					 * that we avoid outgoing SRTP errors in case we got the packet already */
					header->ssrc = htonl(stream->video_ssrc_peer);
				} else if(stream->video_ssrc_peer_sim_1 == packet_ssrc) {
					/* FIXME Simulcast (1) */
					JANUS_LOG(LOG_HUGE, "[%"SCNu64"] Simulcast #1 (SSRC %"SCNu32")...\n", handle->handle_id, packet_ssrc);
				} else if(stream->video_ssrc_peer_sim_2 == packet_ssrc) {
					/* FIXME Simulcast (2) */
					JANUS_LOG(LOG_HUGE, "[%"SCNu64"] Simulcast #2 (SSRC %"SCNu32")...\n", handle->handle_id, packet_ssrc);
				}
				//~ JANUS_LOG(LOG_VERB, "[RTP] Bundling: this is %s (video=%"SCNu64", audio=%"SCNu64", got %ld)\n",
					//~ video ? "video" : "audio", stream->video_ssrc_peer, stream->audio_ssrc_peer, ntohl(header->ssrc));
			}

			int buflen = len;
			srtp_err_status_t res = srtp_unprotect(component->dtls->srtp_in, buf, &buflen);
			if(res != srtp_err_status_ok) {
				if(res != srtp_err_status_replay_fail && res != srtp_err_status_replay_old) {
					/* Only print the error if it's not a 'replay fail' or 'replay old' (which is probably just the result of us NACKing a packet) */
					rtp_header *header = (rtp_header *)buf;
					guint32 timestamp = ntohl(header->timestamp);
					guint16 seq = ntohs(header->seq_number);
					JANUS_LOG(LOG_ERR, "[%"SCNu64"]     SRTP unprotect error: %s (len=%d-->%d, ts=%"SCNu32", seq=%"SCNu16")\n", handle->handle_id, janus_srtp_error_str(res), len, buflen, timestamp, seq);
				}
			} else {
				if(video) {
					if(stream->video_ssrc_peer == 0) {
						stream->video_ssrc_peer = ntohl(header->ssrc);
						JANUS_LOG(LOG_VERB, "[%"SCNu64"]     Peer video SSRC: %u\n", handle->handle_id, stream->video_ssrc_peer);
					}
				} else {
					if(stream->audio_ssrc_peer == 0) {
						stream->audio_ssrc_peer = ntohl(header->ssrc);
						JANUS_LOG(LOG_VERB, "[%"SCNu64"]     Peer audio SSRC: %u\n", handle->handle_id, stream->audio_ssrc_peer);
					}
				}
				/* Pass the data to the responsible plugin */
				janus_plugin *plugin = (janus_plugin *)handle->app;
				if(plugin && plugin->incoming_rtp &&
						!g_atomic_int_get(&handle->app_handle->stopped) &&
						!g_atomic_int_get(&handle->destroyed))
					plugin->incoming_rtp(handle->app_handle, video, buf, buflen);
				/* Update stats (TODO Do the same for the last second window as well) */
				if(buflen > 0) {
					/* Update the last sec queue as well */
					janus_ice_stats_item *s = g_malloc0(sizeof(janus_ice_stats_item));
					if(s == NULL) {
						JANUS_LOG(LOG_FATAL, "Memory error!\n");
					} else {
						s->bytes = buflen;
						s->when = janus_get_monotonic_time();
						janus_mutex_lock(&component->mutex);
						if(!video) {
							if(component->in_stats.audio_bytes == 0 || component->in_stats.audio_notified_lastsec) {
								/* We either received our first audio packet, or we started receiving it again after missing more than a second */
								component->in_stats.audio_notified_lastsec = FALSE;
								janus_ice_notify_media(handle, FALSE, TRUE);
							}
							component->in_stats.audio_packets++;
							component->in_stats.audio_bytes += buflen;
							component->in_stats.audio_bytes_lastsec = g_list_append(component->in_stats.audio_bytes_lastsec, s);
							if(g_list_length(component->in_stats.audio_bytes_lastsec) > 100) {
								GList *first = g_list_first(component->in_stats.audio_bytes_lastsec);
								s = (janus_ice_stats_item *)first->data;
								first->data = NULL;
								component->in_stats.audio_bytes_lastsec = g_list_delete_link(component->in_stats.audio_bytes_lastsec, first);
								g_free(s);
							}
						} else {
							if(component->in_stats.video_bytes == 0 || component->in_stats.video_notified_lastsec) {
								/* We either received our first video packet, or we started receiving it again after missing more than a second */
								component->in_stats.video_notified_lastsec = FALSE;
								janus_ice_notify_media(handle, TRUE, TRUE);
							}
							component->in_stats.video_packets++;
							component->in_stats.video_bytes += buflen;
							component->in_stats.video_bytes_lastsec = g_list_append(component->in_stats.video_bytes_lastsec, s);
							if(g_list_length(component->in_stats.video_bytes_lastsec) > 100) {
								GList *first = g_list_first(component->in_stats.video_bytes_lastsec);
								s = (janus_ice_stats_item *)first->data;
								first->data = NULL;
								component->in_stats.video_bytes_lastsec = g_list_delete_link(component->in_stats.video_bytes_lastsec, first);
								g_free(s);
							}
						}
						janus_mutex_unlock(&component->mutex);
					}
				}

				/* FIXME Don't handle RTCP or stats for the simulcasted SSRCs, for now */
				if(video && ntohl(header->ssrc) != stream->video_ssrc_peer)
					return;

				/* Update the RTCP context as well */
				rtcp_context *rtcp_ctx = video ? stream->video_rtcp_ctx : stream->audio_rtcp_ctx;
				janus_rtcp_process_incoming_rtp(rtcp_ctx, buf, buflen);

				/* Keep track of RTP sequence numbers, in case we need to NACK them */
				/* 	Note: unsigned int overflow/underflow wraps (defined behavior) */
				guint16 new_seqn = ntohs(header->seq_number);
				guint16 cur_seqn;
				int last_seqs_len = 0;
				janus_mutex_lock(&component->mutex);
				janus_seq_info **last_seqs = video ? &component->last_seqs_video : &component->last_seqs_audio;
				janus_seq_info *cur_seq = *last_seqs;
				if(cur_seq) {
					cur_seq = cur_seq->prev;
					cur_seqn = cur_seq->seq;
				} else {
					/* First seq, set up to add one seq */
					cur_seqn = new_seqn - (guint16)1; /* Can wrap */
				}
				if(!janus_seq_in_range(new_seqn, cur_seqn, LAST_SEQS_MAX_LEN) &&
						!janus_seq_in_range(cur_seqn, new_seqn, 1000)) {
					/* Jump too big, start fresh */
					JANUS_LOG(LOG_WARN, "[%"SCNu64"] Big sequence number jump %hu -> %hu (%s stream)\n",
						handle->handle_id, cur_seqn, new_seqn, video ? "video" : "audio");
					janus_seq_list_free(last_seqs);
					cur_seq = NULL;
					cur_seqn = new_seqn - (guint16)1;
				}

				GSList *nacks = NULL;
				gint64 now = janus_get_monotonic_time();

				if(janus_seq_in_range(new_seqn, cur_seqn, LAST_SEQS_MAX_LEN)) {
					/* Add new seq objs forward */
					while(cur_seqn != new_seqn) {
						cur_seqn += (guint16)1; /* can wrap */
						janus_seq_info *seq_obj = g_malloc0(sizeof(janus_seq_info));
						seq_obj->seq = cur_seqn;
						seq_obj->ts = now;
						seq_obj->state = (cur_seqn == new_seqn) ? SEQ_RECVED : SEQ_MISSING;
						janus_seq_append(last_seqs, seq_obj);
						last_seqs_len++;
					}
				}
				if(cur_seq) {
					/* Scan old seq objs backwards */
					while(cur_seq != NULL) {
						last_seqs_len++;
						if(cur_seq->seq == new_seqn) {
							JANUS_LOG(LOG_HUGE, "[%"SCNu64"] Received missed sequence number %"SCNu16"\n", handle->handle_id, cur_seq->seq);
							cur_seq->state = SEQ_RECVED;
						} else if(cur_seq->state == SEQ_MISSING && now - cur_seq->ts > SEQ_MISSING_WAIT) {
							JANUS_LOG(LOG_HUGE, "[%"SCNu64"] Missed sequence number %"SCNu16", sending 1st NACK\n", handle->handle_id, cur_seq->seq);
							nacks = g_slist_append(nacks, GUINT_TO_POINTER(cur_seq->seq));
							cur_seq->state = SEQ_NACKED;
						} else if(cur_seq->state == SEQ_NACKED  && now - cur_seq->ts > SEQ_NACKED_WAIT) {
							JANUS_LOG(LOG_HUGE, "[%"SCNu64"] Missed sequence number %"SCNu16", sending 2nd NACK\n", handle->handle_id, cur_seq->seq);
							nacks = g_slist_append(nacks, GUINT_TO_POINTER(cur_seq->seq));
							cur_seq->state = SEQ_GIVEUP;
						}
						if(cur_seq == *last_seqs) {
							/* Just processed head */
							break;
						}
						cur_seq = cur_seq->prev;
					}
				}
				while(last_seqs_len > LAST_SEQS_MAX_LEN) {
					janus_seq_info *node = janus_seq_pop_head(last_seqs);
					g_free(node);
					last_seqs_len--;
				}

				guint nacks_count = g_slist_length(nacks);
				if(nacks_count) {
					/* Generate a NACK and send it */
					JANUS_LOG(LOG_DBG, "[%"SCNu64"] now sending NACK for %u missed packets\n", handle->handle_id, nacks_count);
					char nackbuf[120];
					int res = janus_rtcp_nacks(nackbuf, sizeof(nackbuf), nacks);
					if(res > 0)
						janus_ice_relay_rtcp_internal(handle, video, nackbuf, res, FALSE);
					/* Update stats */
					component->nack_sent_recent_cnt += nacks_count;
					if(video) {
						component->out_stats.video_nacks += nacks_count;
					} else {
						component->out_stats.audio_nacks += nacks_count;
					}
					/* Inform the plugin about the slow downlink in case it's needed */
					janus_slow_link_update(component, handle, nacks_count, video, 0, now);
				}
				if (component->nack_sent_recent_cnt &&
				    now - component->nack_sent_log_ts > 5 * G_USEC_PER_SEC) {
					JANUS_LOG(LOG_VERB, "[%10"SCNu64"]  sent NACKs for %u missing packets\n",
					                      handle->handle_id, component->nack_sent_recent_cnt);
					component->nack_sent_recent_cnt = 0;
					component->nack_sent_log_ts = now;
				}
				janus_mutex_unlock(&component->mutex);
				g_slist_free(nacks);
				nacks = NULL;
			}
		}
		return;
	}
	if(component_id == 2 || (component_id == 1 && janus_flags_is_set(&handle->webrtc_flags, JANUS_ICE_HANDLE_WEBRTC_RTCPMUX) && janus_is_rtcp(buf))) {
		/* FIXME A second component is always RTCP; in case of rtcp-mux, we need to check */
		JANUS_LOG(LOG_HUGE, "[%"SCNu64"]  Got an RTCP packet (%s stream)!\n", handle->handle_id,
			janus_flags_is_set(&handle->webrtc_flags, JANUS_ICE_HANDLE_WEBRTC_BUNDLE) ? "bundled" : (stream->stream_id == handle->audio_id ? "audio" : "video"));
		if(!component->dtls || !component->dtls->srtp_valid || !component->dtls->srtp_in) {
			JANUS_LOG(LOG_WARN, "[%"SCNu64"]     Missing valid SRTP session (packet arrived too early?), skipping...\n", handle->handle_id);
		} else {
			int buflen = len;
			srtp_err_status_t res = srtp_unprotect_rtcp(component->dtls->srtp_in, buf, &buflen);
			if(res != srtp_err_status_ok) {
				JANUS_LOG(LOG_ERR, "[%"SCNu64"]     SRTCP unprotect error: %s (len=%d-->%d)\n", handle->handle_id, janus_srtp_error_str(res), len, buflen);
			} else {
				/* Check if there's an RTCP BYE: in case, let's wrap up */
				if(janus_rtcp_has_bye(buf, buflen)) {
					JANUS_LOG(LOG_VERB, "[%"SCNu64"] Got RTCP BYE on stream %"SCNu16" (component %"SCNu16"), closing...\n", handle->handle_id, stream->stream_id, component->component_id);
					janus_ice_webrtc_hangup(handle, "RTCP BYE");
					return;
				}
				/* Is this audio or video? */
				int video = 0;
				if(!janus_flags_is_set(&handle->webrtc_flags, JANUS_ICE_HANDLE_WEBRTC_BUNDLE)) {
					/* Easy enough */
					video = (stream->stream_id == handle->video_id ? 1 : 0);
				} else {
					/* Bundled streams, should we check the SSRCs? */
					if(!janus_flags_is_set(&handle->webrtc_flags, JANUS_ICE_HANDLE_WEBRTC_HAS_AUDIO)) {
						/* No audio has been negotiated, definitely video */
						JANUS_LOG(LOG_HUGE, "[%"SCNu64"] Incoming RTCP, bundling: this is video (no audio has been negotiated)\n", handle->handle_id);
						video = 1;
					} else if(!janus_flags_is_set(&handle->webrtc_flags, JANUS_ICE_HANDLE_WEBRTC_HAS_VIDEO)) {
						/* No video has been negotiated, definitely audio */
						JANUS_LOG(LOG_HUGE, "[%"SCNu64"] Incoming RTCP, bundling: this is audio (no video has been negotiated)\n", handle->handle_id);
						video = 0;
					} else {
						if(stream->audio_ssrc_peer == 0 || stream->video_ssrc_peer == 0) {
							/* We don't know the remote SSRC: this can happen for recvonly clients
							 * (see https://groups.google.com/forum/#!topic/discuss-webrtc/5yuZjV7lkNc)
							 * Check the local SSRC, compare it to what we have */
							guint32 rtcp_ssrc = janus_rtcp_get_receiver_ssrc(buf, len);
							if(rtcp_ssrc == stream->audio_ssrc) {
								video = 0;
							} else if(rtcp_ssrc == stream->video_ssrc) {
								video = 1;
							} else {
								/* Mh, no SR or RR? Try checking if there's any FIR, PLI or REMB */
								if(janus_rtcp_has_fir(buf, len) || janus_rtcp_has_pli(buf, len) || janus_rtcp_get_remb(buf, len)) {
									video = 1;
								}
							}
							JANUS_LOG(LOG_HUGE, "[%"SCNu64"] Incoming RTCP, bundling: this is %s (local SSRC: video=%"SCNu32", audio=%"SCNu32", got %"SCNu32")\n",
								handle->handle_id, video ? "video" : "audio", stream->video_ssrc, stream->audio_ssrc, rtcp_ssrc);
						} else {
							/* Check the remote SSRC, compare it to what we have */
							guint32 rtcp_ssrc = janus_rtcp_get_sender_ssrc(buf, len);
							if(rtcp_ssrc == stream->audio_ssrc_peer) {
								video = 0;
							} else if(rtcp_ssrc == stream->video_ssrc_peer) {
								video = 1;
							} else {
								/* If we're simulcasting, let's compare to the other SSRCs too */
								if((stream->video_ssrc_peer_sim_1 && rtcp_ssrc == stream->video_ssrc_peer_sim_1) ||
										(stream->video_ssrc_peer_sim_2 && rtcp_ssrc == stream->video_ssrc_peer_sim_2)) {
									/* FIXME RTCP for simulcasting SSRC, let's drop it for now... */
									JANUS_LOG(LOG_HUGE, "Dropping RTCP packet for SSRC %"SCNu32"\n", rtcp_ssrc);
									return;
								}
							}
							JANUS_LOG(LOG_HUGE, "[%"SCNu64"] Incoming RTCP, bundling: this is %s (remote SSRC: video=%"SCNu32", audio=%"SCNu32", got %"SCNu32")\n",
								handle->handle_id, video ? "video" : "audio", stream->video_ssrc_peer, stream->audio_ssrc_peer, rtcp_ssrc);
						}
					}
				}

				/* Let's process this RTCP (compound?) packet, and update the RTCP context for this stream in case */
				rtcp_context *rtcp_ctx = video ? stream->video_rtcp_ctx : stream->audio_rtcp_ctx;
				janus_rtcp_parse(rtcp_ctx, buf, buflen);

				/* Now let's see if there are any NACKs to handle */
				gint64 now = janus_get_monotonic_time();
				GSList *nacks = janus_rtcp_get_nacks(buf, buflen);
				guint nacks_count = g_slist_length(nacks);
				if(nacks_count) {
					/* Handle NACK */
					JANUS_LOG(LOG_HUGE, "[%"SCNu64"]     Just got some NACKS (%d) we should handle...\n", handle->handle_id, nacks_count);
					GSList *list = nacks;
					int retransmits_cnt = 0;
					janus_mutex_lock(&component->mutex);
					while(list) {
						unsigned int seqnr = GPOINTER_TO_UINT(list->data);
						JANUS_LOG(LOG_DBG, "[%"SCNu64"]   >> %u\n", handle->handle_id, seqnr);
						GList *rp = component->retransmit_buffer;
						while(rp) {
							janus_rtp_packet *p = (janus_rtp_packet *)rp->data;
							if(p) {
								rtp_header *rh = (rtp_header *)p->data;
								if(ntohs(rh->seq_number) == seqnr) {
									/* Should we retransmit this packet? */
									if((p->last_retransmit > 0) && (now-p->last_retransmit < MAX_NACK_IGNORE)) {
										JANUS_LOG(LOG_HUGE, "[%"SCNu64"]   >> >> Packet %u was retransmitted just %"SCNi64"ms ago, skipping\n", handle->handle_id, seqnr, now-p->last_retransmit);
										break;
									}
									JANUS_LOG(LOG_HUGE, "[%"SCNu64"]   >> >> Scheduling %u for retransmission due to NACK\n", handle->handle_id, seqnr);
									p->last_retransmit = now;
									retransmits_cnt++;
									/* Enqueue it */
									janus_ice_queued_packet *pkt = (janus_ice_queued_packet *)g_malloc0(sizeof(janus_ice_queued_packet));
									if(pkt == NULL) {
										JANUS_LOG(LOG_FATAL, "Memory error!\n");
										break;
									}
									pkt->data = g_malloc0(p->length);
									if(pkt->data == NULL) {
										JANUS_LOG(LOG_FATAL, "Memory error!\n");
										g_free(pkt);
										break;
									}
									memcpy(pkt->data, p->data, p->length);
									pkt->length = p->length;
									pkt->type = video ? JANUS_ICE_PACKET_VIDEO : JANUS_ICE_PACKET_AUDIO;
									pkt->control = FALSE;
									pkt->encrypted = TRUE;	/* This was already encrypted before */
									if(handle->queued_packets != NULL)
										g_async_queue_push(handle->queued_packets, pkt);
									break;
								}
							}
							rp = rp->next;
						}
						list = list->next;
					}
					component->retransmit_recent_cnt += retransmits_cnt;
					/* FIXME Remove the NACK compound packet, we've handled it */
					buflen = janus_rtcp_remove_nacks(buf, buflen);
					/* Update stats */
					if(video) {
						component->in_stats.video_nacks += nacks_count;
					} else {
						component->in_stats.audio_nacks += nacks_count;
					}
					/* Inform the plugin about the slow uplink in case it's needed */
					janus_slow_link_update(component, handle, retransmits_cnt, video, 1, now);
					janus_mutex_unlock(&component->mutex);
					g_slist_free(nacks);
					nacks = NULL;
				}
				if (component->retransmit_recent_cnt &&
				    now - component->retransmit_log_ts > 5 * G_USEC_PER_SEC) {
					JANUS_LOG(LOG_VERB, "[%10"SCNu64"]  retransmitted %u packets due to NACK\n",
					                      handle->handle_id,    component->retransmit_recent_cnt);
					component->retransmit_recent_cnt = 0;
					component->retransmit_log_ts = now;
				}

				janus_plugin *plugin = (janus_plugin *)handle->app;
				if(plugin && plugin->incoming_rtcp &&
						!g_atomic_int_get(&handle->app_handle->stopped) &&
						!g_atomic_int_get(&handle->destroyed))
					plugin->incoming_rtcp(handle->app_handle, video, buf, buflen);
			}
		}
		return;
	}
	if(component_id == 3 || (janus_flags_is_set(&handle->webrtc_flags, JANUS_ICE_HANDLE_WEBRTC_RTCPMUX)
			&& janus_flags_is_set(&handle->webrtc_flags, JANUS_ICE_HANDLE_WEBRTC_DATA_CHANNELS))) {
		JANUS_LOG(LOG_VERB, "[%"SCNu64"] Not RTP and not RTCP... may these be data channels?\n", handle->handle_id);
		janus_dtls_srtp_incoming_msg(component->dtls, buf, len);
		/* Update stats (TODO Do the same for the last second window as well) */
		if(len > 0) {
			component->in_stats.data_packets++;
			component->in_stats.data_bytes += len;
		}
		return;
	}
}

void janus_ice_incoming_data(janus_ice_handle *handle, char *buffer, int length) {
	if(handle == NULL || buffer == NULL || length <= 0)
		return;
	janus_plugin *plugin = (janus_plugin *)handle->app;
	if(plugin && plugin->incoming_data &&
			!g_atomic_int_get(&handle->app_handle->stopped) &&
			!g_atomic_int_get(&handle->destroyed))
		plugin->incoming_data(handle->app_handle, buffer, length);
}


/* Thread to create agent */
void *janus_ice_thread(void *data) {
	janus_ice_handle *handle = data;
	janus_refcount_increase(&handle->ref);
	JANUS_LOG(LOG_VERB, "[%"SCNu64"] ICE thread started; %p\n", handle->handle_id, handle);
	GMainLoop *loop = handle->iceloop;
	if(loop == NULL) {
		JANUS_LOG(LOG_ERR, "[%"SCNu64"] Invalid loop...\n", handle->handle_id);
		janus_refcount_decrease(&handle->ref);
		g_thread_unref(g_thread_self());
		return NULL;
	}
	g_usleep (100000);
	JANUS_LOG(LOG_DBG, "[%"SCNu64"] Looping (ICE)...\n", handle->handle_id);
	g_main_loop_run (loop);
	janus_flags_set(&handle->webrtc_flags, JANUS_ICE_HANDLE_WEBRTC_CLEANING);
	if(handle->cdone == 0)
		handle->cdone = -1;
	JANUS_LOG(LOG_VERB, "[%"SCNu64"] ICE thread ended! %p\n", handle->handle_id, handle);
	janus_ice_webrtc_free(handle);
	/* This ICE session is over, unref it */
	janus_refcount_decrease(&handle->ref);
	g_thread_unref(g_thread_self());
	return NULL;
}

/* Helper: candidates */
void janus_ice_candidates_to_sdp(janus_ice_handle *handle, janus_sdp_mline *mline, guint stream_id, guint component_id)
{
	if(!handle || !handle->agent || !mline)
		return;
	janus_ice_stream *stream = g_hash_table_lookup(handle->streams, GUINT_TO_POINTER(stream_id));
	if(!stream) {
		JANUS_LOG(LOG_ERR, "[%"SCNu64"]     No stream %d??\n", handle->handle_id, stream_id);
		return;
	}
	janus_ice_component *component = g_hash_table_lookup(stream->components, GUINT_TO_POINTER(component_id));
	if(!component) {
		JANUS_LOG(LOG_ERR, "[%"SCNu64"]     No component %d in stream %d??\n", handle->handle_id, component_id, stream_id);
		return;
	}
	NiceAgent* agent = handle->agent;
	/* adding a stream should cause host candidates to be generated */
	char *host_ip = NULL;
	if(nat_1_1_enabled) {
		/* A 1:1 NAT mapping was specified, overwrite all the host addresses with the public IP */
		host_ip = janus_get_public_ip();
		JANUS_LOG(LOG_VERB, "[%"SCNu64"] Public IP specified and 1:1 NAT mapping enabled (%s), using that as host address in the candidates\n", handle->handle_id, host_ip);
	}
	GSList *candidates, *i;
	candidates = nice_agent_get_local_candidates (agent, stream_id, component_id);
	JANUS_LOG(LOG_VERB, "[%"SCNu64"] We have %d candidates for Stream #%d, Component #%d\n", handle->handle_id, g_slist_length(candidates), stream_id, component_id);
	gboolean log_candidates = (component->local_candidates == NULL);
	for (i = candidates; i; i = i->next) {
		NiceCandidate *c = (NiceCandidate *) i->data;
		JANUS_LOG(LOG_VERB, "[%"SCNu64"] Stream #%d, Component #%d\n", handle->handle_id, c->stream_id, c->component_id);
		gchar address[NICE_ADDRESS_STRING_LEN], base_address[NICE_ADDRESS_STRING_LEN];
		gint port = 0, base_port = 0;
		nice_address_to_string(&(c->addr), (gchar *)&address);
		port = nice_address_get_port(&(c->addr));
		nice_address_to_string(&(c->base_addr), (gchar *)&base_address);
		base_port = nice_address_get_port(&(c->base_addr));
		JANUS_LOG(LOG_VERB, "[%"SCNu64"]   Address:    %s:%d\n", handle->handle_id, address, port);
		JANUS_LOG(LOG_VERB, "[%"SCNu64"]   Priority:   %d\n", handle->handle_id, c->priority);
		JANUS_LOG(LOG_VERB, "[%"SCNu64"]   Foundation: %s\n", handle->handle_id, c->foundation);
		/* SDP time */
		gchar buffer[200];
		if(c->type == NICE_CANDIDATE_TYPE_HOST) {
			/* 'host' candidate */
			if(c->transport == NICE_CANDIDATE_TRANSPORT_UDP) {
				g_snprintf(buffer, sizeof(buffer),
					"%s %d %s %d %s %d typ host",
						c->foundation,
						c->component_id,
						"udp",
						c->priority,
						host_ip ? host_ip : address,
						port);
			} else {
				if(!janus_ice_tcp_enabled) {
					/* ICE-TCP support disabled */
					JANUS_LOG(LOG_VERB, "[%"SCNu64"] Skipping host TCP candidate, ICE-TCP support disabled...\n", handle->handle_id);
					nice_candidate_free(c);
					continue;
				}
#ifndef HAVE_LIBNICE_TCP
				/* TCP candidates are only supported since libnice 0.1.8 */
				JANUS_LOG(LOG_VERB, "[%"SCNu64"] Skipping host TCP candidate, the libnice version doesn't support it...\n", handle->handle_id);
				nice_candidate_free(c);
				continue;
#else
				const char *type = NULL;
				switch(c->transport) {
					case NICE_CANDIDATE_TRANSPORT_TCP_ACTIVE:
						type = "active";
						break;
					case NICE_CANDIDATE_TRANSPORT_TCP_PASSIVE:
						type = "passive";
						break;
					case NICE_CANDIDATE_TRANSPORT_TCP_SO:
						type = "so";
						break;
					default:
						break;
				}
				if(type == NULL) {
					/* FIXME Unsupported transport */
					JANUS_LOG(LOG_WARN, "[%"SCNu64"] Unsupported transport, skipping non-UDP/TCP host candidate...\n", handle->handle_id);
					nice_candidate_free(c);
					continue;
				} else {
					g_snprintf(buffer, sizeof(buffer),
						"%s %d %s %d %s %d typ host tcptype %s",
							c->foundation,
							c->component_id,
							"tcp",
							c->priority,
							host_ip ? host_ip : address,
							port,
							type);
				}
#endif
			}
		} else if(c->type == NICE_CANDIDATE_TYPE_SERVER_REFLEXIVE) {
			/* 'srflx' candidate */
			if(c->transport == NICE_CANDIDATE_TRANSPORT_UDP) {
				nice_address_to_string(&(c->base_addr), (gchar *)&base_address);
				gint base_port = nice_address_get_port(&(c->base_addr));
				g_snprintf(buffer, sizeof(buffer),
					"%s %d %s %d %s %d typ srflx raddr %s rport %d",
						c->foundation,
						c->component_id,
						"udp",
						c->priority,
						address,
						port,
						base_address,
						base_port);
			} else {
				if(!janus_ice_tcp_enabled) {
					/* ICE-TCP support disabled */
					JANUS_LOG(LOG_VERB, "[%"SCNu64"] Skipping srflx TCP candidate, ICE-TCP support disabled...\n", handle->handle_id);
					nice_candidate_free(c);
					continue;
				}
#ifndef HAVE_LIBNICE_TCP
				/* TCP candidates are only supported since libnice 0.1.8 */
				JANUS_LOG(LOG_VERB, "[%"SCNu64"] Skipping srflx TCP candidate, the libnice version doesn't support it...\n", handle->handle_id);
				nice_candidate_free(c);
				continue;
#else
				const char *type = NULL;
				switch(c->transport) {
					case NICE_CANDIDATE_TRANSPORT_TCP_ACTIVE:
						type = "active";
						break;
					case NICE_CANDIDATE_TRANSPORT_TCP_PASSIVE:
						type = "passive";
						break;
					case NICE_CANDIDATE_TRANSPORT_TCP_SO:
						type = "so";
						break;
					default:
						break;
				}
				if(type == NULL) {
					/* FIXME Unsupported transport */
					JANUS_LOG(LOG_WARN, "[%"SCNu64"] Unsupported transport, skipping non-UDP/TCP srflx candidate...\n", handle->handle_id);
					nice_candidate_free(c);
					continue;
				} else {
					g_snprintf(buffer, sizeof(buffer),
						"%s %d %s %d %s %d typ srflx raddr %s rport %d tcptype %s",
							c->foundation,
							c->component_id,
							"tcp",
							c->priority,
							address,
							port,
							base_address,
							base_port,
							type);
				}
#endif
			}
		} else if(c->type == NICE_CANDIDATE_TYPE_PEER_REFLEXIVE) {
			/* 'prflx' candidate: skip it, we don't add them to the SDP */
			JANUS_LOG(LOG_VERB, "[%"SCNu64"] Skipping prflx candidate...\n", handle->handle_id);
			nice_candidate_free(c);
			continue;
		} else if(c->type == NICE_CANDIDATE_TYPE_RELAYED) {
			/* 'relay' candidate */
			if(c->transport == NICE_CANDIDATE_TRANSPORT_UDP) {
				g_snprintf(buffer, sizeof(buffer),
					"%s %d %s %d %s %d typ relay raddr %s rport %d",
						c->foundation,
						c->component_id,
						"udp",
						c->priority,
						address,
						port,
						base_address,
						base_port);
			} else {
				if(!janus_ice_tcp_enabled) {
					/* ICE-TCP support disabled */
					JANUS_LOG(LOG_VERB, "[%"SCNu64"] Skipping relay TCP candidate, ICE-TCP support disabled...\n", handle->handle_id);
					nice_candidate_free(c);
					continue;
				}
#ifndef HAVE_LIBNICE_TCP
				/* TCP candidates are only supported since libnice 0.1.8 */
				JANUS_LOG(LOG_VERB, "[%"SCNu64"] Skipping relay TCP candidate, the libnice version doesn't support it...\n", handle->handle_id);
				nice_candidate_free(c);
				continue;
#else
				const char *type = NULL;
				switch(c->transport) {
					case NICE_CANDIDATE_TRANSPORT_TCP_ACTIVE:
						type = "active";
						break;
					case NICE_CANDIDATE_TRANSPORT_TCP_PASSIVE:
						type = "passive";
						break;
					case NICE_CANDIDATE_TRANSPORT_TCP_SO:
						type = "so";
						break;
					default:
						break;
				}
				if(type == NULL) {
					/* FIXME Unsupported transport */
					JANUS_LOG(LOG_WARN, "[%"SCNu64"] Unsupported transport, skipping non-UDP/TCP relay candidate...\n", handle->handle_id);
					nice_candidate_free(c);
					continue;
				} else {
					g_snprintf(buffer, sizeof(buffer),
						"%s %d %s %d %s %d typ relay raddr %s rport %d tcptype %s",
							c->foundation,
							c->component_id,
							"tcp",
							c->priority,
							address,
							port,
							base_address,
							base_port,
							type);
				}
#endif
			}
		}
		janus_sdp_attribute *a = janus_sdp_attribute_create("candidate", "%s", buffer);
		mline->attributes = g_list_append(mline->attributes, a);
		JANUS_LOG(LOG_VERB, "[%"SCNu64"]     %s", handle->handle_id, buffer); /* buffer already newline terminated */
		if(log_candidates) {
			/* Save for the summary, in case we need it */
			component->local_candidates = g_slist_append(component->local_candidates, g_strdup(buffer));
			/* Notify event handlers */
			if(janus_events_is_enabled()) {
				janus_session *session = (janus_session *)handle->session;
				json_t *info = json_object();
				json_object_set_new(info, "local-candidate", json_string(buffer));
				json_object_set_new(info, "stream_id", json_integer(stream_id));
				json_object_set_new(info, "component_id", json_integer(component_id));
				janus_events_notify_handlers(JANUS_EVENT_TYPE_WEBRTC, session->session_id, handle->handle_id, info);
			}
		}
		nice_candidate_free(c);
	}
	/* Since we're half-trickling, we need to notify the peer that these are all the
	 * candidates we have for this media stream, via an end-of-candidates attribute:
	 * https://tools.ietf.org/html/draft-ietf-mmusic-trickle-ice-02#section-4.1 */
	janus_sdp_attribute *end = janus_sdp_attribute_create("end-of-candidates", NULL);
	mline->attributes = g_list_append(mline->attributes, end);
	/* Done */
	g_slist_free(candidates);
}

void janus_ice_setup_remote_candidates(janus_ice_handle *handle, guint stream_id, guint component_id) {
	if(!handle || !handle->agent || !handle->streams)
		return;
	janus_ice_stream *stream = g_hash_table_lookup(handle->streams, GUINT_TO_POINTER(stream_id));
	if(!stream || !stream->components) {
		JANUS_LOG(LOG_ERR, "[%"SCNu64"] No such stream %d: cannot setup remote candidates for component %d\n", handle->handle_id, stream_id, component_id);
		return;
	}
	if(stream->disabled) {
		JANUS_LOG(LOG_VERB, "[%"SCNu64"] Stream %d is disabled, skipping remote candidates for component %d\n", handle->handle_id, stream_id, component_id);
		return;
	}
	janus_ice_component *component = g_hash_table_lookup(stream->components, GUINT_TO_POINTER(component_id));
	if(!component) {
		JANUS_LOG(LOG_ERR, "[%"SCNu64"] No such component %d in stream %d: cannot setup remote candidates\n", handle->handle_id, component_id, stream_id);
		return;
	}
	if(component->process_started) {
		JANUS_LOG(LOG_VERB, "[%"SCNu64"] Component %d in stream %d has already been set up\n", handle->handle_id, component_id, stream_id);
		return;
	}
	if(!component->candidates || !component->candidates->data) {
		if(!janus_flags_is_set(&handle->webrtc_flags, JANUS_ICE_HANDLE_WEBRTC_TRICKLE)
				|| janus_flags_is_set(&handle->webrtc_flags, JANUS_ICE_HANDLE_WEBRTC_ALL_TRICKLES)) { 
			JANUS_LOG(LOG_ERR, "[%"SCNu64"] No remote candidates for component %d in stream %d: was the remote SDP parsed?\n", handle->handle_id, component_id, stream_id);
		}
		return;
	}
	JANUS_LOG(LOG_VERB, "[%"SCNu64"] ## Setting remote candidates: stream %d, component %d (%u in the list)\n",
		handle->handle_id, stream_id, component_id, g_slist_length(component->candidates));
	/* Add all candidates */
	NiceCandidate *c = NULL;
	GSList *gsc = component->candidates;
	gchar *rufrag = NULL, *rpwd = NULL;
	while(gsc) {
		c = (NiceCandidate *) gsc->data;
		JANUS_LOG(LOG_VERB, "[%"SCNu64"] >> Remote Stream #%d, Component #%d\n", handle->handle_id, c->stream_id, c->component_id);
		if(c->username && !rufrag)
			rufrag = c->username;
		if(c->password && !rpwd)
			rpwd = c->password;
		gchar address[NICE_ADDRESS_STRING_LEN];
		nice_address_to_string(&(c->addr), (gchar *)&address);
		gint port = nice_address_get_port(&(c->addr));
		JANUS_LOG(LOG_VERB, "[%"SCNu64"]   Address:    %s:%d\n", handle->handle_id, address, port);
		JANUS_LOG(LOG_VERB, "[%"SCNu64"]   Priority:   %d\n", handle->handle_id, c->priority);
		JANUS_LOG(LOG_VERB, "[%"SCNu64"]   Foundation: %s\n", handle->handle_id, c->foundation);
		JANUS_LOG(LOG_VERB, "[%"SCNu64"]   Username:   %s\n", handle->handle_id, c->username);
		JANUS_LOG(LOG_VERB, "[%"SCNu64"]   Password:   %s\n", handle->handle_id, c->password);
		gsc = gsc->next;
	}
	if(rufrag && rpwd) {
		JANUS_LOG(LOG_VERB, "[%"SCNu64"]  Setting remote credentials...\n", handle->handle_id);
		if(!nice_agent_set_remote_credentials(handle->agent, stream_id, rufrag, rpwd)) {
			JANUS_LOG(LOG_ERR, "[%"SCNu64"]  failed to set remote credentials!\n", handle->handle_id);
		}
	}
	guint added = nice_agent_set_remote_candidates(handle->agent, stream_id, component_id, component->candidates);
	if(added < g_slist_length(component->candidates)) {
		JANUS_LOG(LOG_ERR, "[%"SCNu64"] Failed to set remote candidates :-( (added %u, expected %u)\n",
			handle->handle_id, added, g_slist_length(component->candidates));
	} else {
		JANUS_LOG(LOG_VERB, "[%"SCNu64"] Remote candidates set!\n", handle->handle_id);
		component->process_started = TRUE;
	}
}

int janus_ice_setup_local(janus_ice_handle *handle, int offer, int audio, int video, int data, int bundle, int rtcpmux, int trickle) {
	if(!handle)
		return -1;
	if(janus_flags_is_set(&handle->webrtc_flags, JANUS_ICE_HANDLE_WEBRTC_HAS_AGENT)) {
		JANUS_LOG(LOG_WARN, "[%"SCNu64"] Agent already exists?\n", handle->handle_id);
		return -2;
	}
	JANUS_LOG(LOG_VERB, "[%"SCNu64"] Setting ICE locally: got %s (%d audios, %d videos)\n", handle->handle_id, offer ? "OFFER" : "ANSWER", audio, video);
	janus_flags_set(&handle->webrtc_flags, JANUS_ICE_HANDLE_WEBRTC_HAS_AGENT);
	janus_flags_clear(&handle->webrtc_flags, JANUS_ICE_HANDLE_WEBRTC_START);
	janus_flags_clear(&handle->webrtc_flags, JANUS_ICE_HANDLE_WEBRTC_READY);
	janus_flags_clear(&handle->webrtc_flags, JANUS_ICE_HANDLE_WEBRTC_STOP);
	janus_flags_clear(&handle->webrtc_flags, JANUS_ICE_HANDLE_WEBRTC_ALERT);
	janus_flags_clear(&handle->webrtc_flags, JANUS_ICE_HANDLE_WEBRTC_CLEANING);
	janus_flags_clear(&handle->webrtc_flags, JANUS_ICE_HANDLE_WEBRTC_HAS_AUDIO);
	janus_flags_clear(&handle->webrtc_flags, JANUS_ICE_HANDLE_WEBRTC_HAS_VIDEO);

	/* Note: in case this is not an OFFER, we don't know whether any medium are supported on the other side or not yet */
	if(audio) {
		janus_flags_set(&handle->webrtc_flags, JANUS_ICE_HANDLE_WEBRTC_HAS_AUDIO);
	} else {
		janus_flags_clear(&handle->webrtc_flags, JANUS_ICE_HANDLE_WEBRTC_HAS_AUDIO);
	}
	if(video) {
		janus_flags_set(&handle->webrtc_flags, JANUS_ICE_HANDLE_WEBRTC_HAS_VIDEO);
	} else {
		janus_flags_clear(&handle->webrtc_flags, JANUS_ICE_HANDLE_WEBRTC_HAS_VIDEO);
	}
	if(data) {
		janus_flags_set(&handle->webrtc_flags, JANUS_ICE_HANDLE_WEBRTC_DATA_CHANNELS);
	} else {
		janus_flags_clear(&handle->webrtc_flags, JANUS_ICE_HANDLE_WEBRTC_DATA_CHANNELS);
	}
	/* Note: in case this is not an OFFER, we don't know whether BUNDLE is supported on the other side or not yet,
	 * unless Janus was configured to force BUNDLE in which case we enable it on our side anyway */
	if((offer && bundle) || janus_force_bundle || handle->force_bundle) {
		janus_flags_set(&handle->webrtc_flags, JANUS_ICE_HANDLE_WEBRTC_BUNDLE);
	} else {
		janus_flags_clear(&handle->webrtc_flags, JANUS_ICE_HANDLE_WEBRTC_BUNDLE);
	}
	/* Note: in case this is not an OFFER, we don't know whether rtcp-mux is supported on the other side or not yet,
	 * unless Janus was configured to force rtcp-mux in which case we enable it on our side anyway */
	if((offer && rtcpmux) || janus_force_rtcpmux || handle->force_rtcp_mux) {
		janus_flags_set(&handle->webrtc_flags, JANUS_ICE_HANDLE_WEBRTC_RTCPMUX);
	} else {
		janus_flags_clear(&handle->webrtc_flags, JANUS_ICE_HANDLE_WEBRTC_RTCPMUX);
	}
	/* Note: in case this is not an OFFER, we don't know whether ICE trickling is supported on the other side or not yet */
	if(offer && trickle) {
		janus_flags_set(&handle->webrtc_flags, JANUS_ICE_HANDLE_WEBRTC_TRICKLE);
	} else {
		janus_flags_clear(&handle->webrtc_flags, JANUS_ICE_HANDLE_WEBRTC_TRICKLE);
	}
	janus_flags_clear(&handle->webrtc_flags, JANUS_ICE_HANDLE_WEBRTC_ALL_TRICKLES);
	janus_flags_clear(&handle->webrtc_flags, JANUS_ICE_HANDLE_WEBRTC_TRICKLE_SYNCED);

	handle->icectx = g_main_context_new();
	handle->iceloop = g_main_loop_new(handle->icectx, FALSE);
	GError *error = NULL;
	char tname[16];
	g_snprintf(tname, sizeof(tname), "iceloop %"SCNu64, handle->handle_id);
	handle->icethread = g_thread_try_new(tname, &janus_ice_thread, handle, &error);
	if(error != NULL) {
		/* FIXME We should clear some resources... */
		JANUS_LOG(LOG_ERR, "[%"SCNu64"] Got error %d (%s) trying to launch the ICE thread...\n", handle->handle_id, error->code, error->message ? error->message : "??");
		janus_flags_clear(&handle->webrtc_flags, JANUS_ICE_HANDLE_WEBRTC_HAS_AGENT);
		return -1;
	}
	/* Note: NICE_COMPATIBILITY_RFC5245 is only available in more recent versions of libnice */
	handle->controlling = janus_ice_lite_enabled ? FALSE : !offer;
	JANUS_LOG(LOG_INFO, "[%"SCNu64"] Creating ICE agent (ICE %s mode, %s)\n", handle->handle_id,
		janus_ice_lite_enabled ? "Lite" : "Full", handle->controlling ? "controlling" : "controlled");
	handle->agent = g_object_new(NICE_TYPE_AGENT,
		"compatibility", NICE_COMPATIBILITY_DRAFT19,
		"main-context", handle->icectx,
		"reliable", FALSE,
		"full-mode", janus_ice_lite_enabled ? FALSE : TRUE,
#ifdef HAVE_LIBNICE_TCP
		"ice-udp", TRUE,
		"ice-tcp", janus_ice_tcp_enabled ? TRUE : FALSE,
#endif
		NULL);
	handle->agent_created = janus_get_monotonic_time();
	handle->srtp_errors_count = 0;
	handle->last_srtp_error = 0;
	/* Any STUN server to use? */
	if(janus_stun_server != NULL && janus_stun_port > 0) {
		g_object_set(G_OBJECT(handle->agent),
			"stun-server", janus_stun_server,
			"stun-server-port", janus_stun_port,
			NULL);
	}
	/* Any dynamic TURN credentials to retrieve via REST API? */
	gboolean have_turnrest_credentials = FALSE;
#ifdef HAVE_LIBCURL
	janus_turnrest_response *turnrest_credentials = janus_turnrest_request();
	if(turnrest_credentials != NULL) {
		have_turnrest_credentials = TRUE;
		JANUS_LOG(LOG_VERB, "[%"SCNu64"] Got credentials from the TURN REST API backend!\n", handle->handle_id);
		JANUS_LOG(LOG_HUGE, "  -- Username: %s\n", turnrest_credentials->username);
		JANUS_LOG(LOG_HUGE, "  -- Password: %s\n", turnrest_credentials->password);
		JANUS_LOG(LOG_HUGE, "  -- TTL:      %"SCNu32"\n", turnrest_credentials->ttl);
		JANUS_LOG(LOG_HUGE, "  -- Servers:  %d\n", g_list_length(turnrest_credentials->servers));
		GList *server = turnrest_credentials->servers;
		while(server != NULL) {
			janus_turnrest_instance *instance = (janus_turnrest_instance *)server->data;
			JANUS_LOG(LOG_HUGE, "  -- -- URI: %s:%"SCNu16" (%d)\n", instance->server, instance->port, instance->transport);
			server = server->next;
		}
	}
#endif
	g_object_set(G_OBJECT(handle->agent), "upnp", FALSE, NULL);
	g_object_set(G_OBJECT(handle->agent), "controlling-mode", handle->controlling, NULL);
	g_signal_connect (G_OBJECT (handle->agent), "candidate-gathering-done",
		G_CALLBACK (janus_ice_cb_candidate_gathering_done), handle);
	g_signal_connect (G_OBJECT (handle->agent), "component-state-changed",
		G_CALLBACK (janus_ice_cb_component_state_changed), handle);
#ifndef HAVE_LIBNICE_TCP
	g_signal_connect (G_OBJECT (handle->agent), "new-selected-pair",
#else
	g_signal_connect (G_OBJECT (handle->agent), "new-selected-pair-full",
#endif
		G_CALLBACK (janus_ice_cb_new_selected_pair), handle);
#ifndef HAVE_LIBNICE_TCP
	g_signal_connect (G_OBJECT (handle->agent), "new-remote-candidate",
#else
	g_signal_connect (G_OBJECT (handle->agent), "new-remote-candidate-full",
#endif
		G_CALLBACK (janus_ice_cb_new_remote_candidate), handle);

	/* Add all local addresses, except those in the ignore list */
	struct ifaddrs *ifaddr, *ifa;
	int family, s, n;
	char host[NI_MAXHOST];
	if(getifaddrs(&ifaddr) == -1) {
		JANUS_LOG(LOG_ERR, "[%"SCNu64"] Error getting list of interfaces...", handle->handle_id);
	} else {
		for(ifa = ifaddr, n = 0; ifa != NULL; ifa = ifa->ifa_next, n++) {
			if(ifa->ifa_addr == NULL)
				continue;
			/* Skip interfaces which are not up and running */
			if (!((ifa->ifa_flags & IFF_UP) && (ifa->ifa_flags & IFF_RUNNING)))
				continue;
			/* Skip loopback interfaces */
			if (ifa->ifa_flags & IFF_LOOPBACK)
				continue;
			family = ifa->ifa_addr->sa_family;
			if(family != AF_INET && family != AF_INET6)
				continue;
			/* We only add IPv6 addresses if support for them has been explicitly enabled (still WIP, mostly) */
			if(family == AF_INET6 && !janus_ipv6_enabled)
				continue;
			/* Check the interface name first, we can ignore that as well: enforce list would be checked later */
			if(janus_ice_enforce_list == NULL && ifa->ifa_name != NULL && janus_ice_is_ignored(ifa->ifa_name))
				continue;
			s = getnameinfo(ifa->ifa_addr,
					(family == AF_INET) ? sizeof(struct sockaddr_in) : sizeof(struct sockaddr_in6),
					host, NI_MAXHOST, NULL, 0, NI_NUMERICHOST);
			if(s != 0) {
				JANUS_LOG(LOG_ERR, "[%"SCNu64"] getnameinfo() failed: %s\n", handle->handle_id, gai_strerror(s));
				continue;
			}
			/* Skip 0.0.0.0, :: and local scoped addresses  */
			if(!strcmp(host, "0.0.0.0") || !strcmp(host, "::") || !strncmp(host, "fe80:", 5))
				continue;
			/* Check if this IP address is in the ignore/enforce list, now: the enforce list has the precedence */
			if(janus_ice_enforce_list != NULL) {
				if(ifa->ifa_name != NULL && !janus_ice_is_enforced(ifa->ifa_name) && !janus_ice_is_enforced(host))
					continue;
			} else {
				if(janus_ice_is_ignored(host))
					continue;
			}
			/* Ok, add interface to the ICE agent */
			JANUS_LOG(LOG_VERB, "[%"SCNu64"] Adding %s to the addresses to gather candidates for\n", handle->handle_id, host);
			NiceAddress addr_local;
			nice_address_init (&addr_local);
			if(!nice_address_set_from_string (&addr_local, host)) {
				JANUS_LOG(LOG_WARN, "[%"SCNu64"] Skipping invalid address %s\n", handle->handle_id, host);
				continue;
			}
			nice_agent_add_local_address (handle->agent, &addr_local);
		}
		freeifaddrs(ifaddr);
	}

	handle->cdone = 0;
	handle->streams_num = 0;
	handle->streams = g_hash_table_new(NULL, NULL);
	if(audio) {
		/* Add an audio stream */
		handle->streams_num++;
		handle->audio_id = nice_agent_add_stream (handle->agent, janus_flags_is_set(&handle->webrtc_flags, JANUS_ICE_HANDLE_WEBRTC_RTCPMUX) ? 1 : 2);
		janus_ice_stream *audio_stream = (janus_ice_stream *)g_malloc0(sizeof(janus_ice_stream));
		if(audio_stream == NULL) {
			JANUS_LOG(LOG_FATAL, "Memory error!\n");
			return -1;
		}
		g_atomic_int_set(&audio_stream->destroyed, 0);
		janus_refcount_init(&audio_stream->ref, janus_ice_stream_free);
		handle->audio_mid = NULL;
		audio_stream->stream_id = handle->audio_id;
		audio_stream->handle = handle;
		janus_refcount_increase(&handle->ref);
		audio_stream->cdone = 0;
		audio_stream->payload_type = -1;
		audio_stream->disabled = FALSE;
		/* FIXME By default, if we're being called we're DTLS clients, but this may be changed by ICE... */
		audio_stream->dtls_role = offer ? JANUS_DTLS_ROLE_CLIENT : JANUS_DTLS_ROLE_ACTPASS;
		audio_stream->audio_ssrc = janus_random_uint32();	/* FIXME Should we look for conflicts? */
		audio_stream->audio_ssrc_peer = 0;	/* FIXME Right now we don't know what this will be */
		audio_stream->video_ssrc = 0;
		if(janus_flags_is_set(&handle->webrtc_flags, JANUS_ICE_HANDLE_WEBRTC_BUNDLE)) {
			/* If we're bundling, this stream is going to be used for video as well */
			audio_stream->video_ssrc = janus_random_uint32();	/* FIXME Should we look for conflicts? */
		}
		audio_stream->video_ssrc_peer = 0;	/* FIXME Right now we don't know what this will be */
		audio_stream->video_ssrc_peer_rtx = 0;		/* FIXME Right now we don't know if and what this will be */
		audio_stream->video_ssrc_peer_sim_1 = 0;	/* FIXME Right now we don't know if and what this will be */
		audio_stream->video_ssrc_peer_sim_2 = 0;	/* FIXME Right now we don't know if and what this will be */
		audio_stream->audio_rtcp_ctx = g_malloc0(sizeof(rtcp_context));
		if(audio_stream->audio_rtcp_ctx == NULL) {
			JANUS_LOG(LOG_FATAL, "Memory error!\n");
			return -1;
		}
		audio_stream->audio_rtcp_ctx->tb = 48000;	/* May change later */
		audio_stream->video_rtcp_ctx = g_malloc0(sizeof(rtcp_context));
		if(audio_stream->video_rtcp_ctx == NULL) {
			JANUS_LOG(LOG_FATAL, "Memory error!\n");
			return -1;
		}
		audio_stream->video_rtcp_ctx->tb = 90000;
		audio_stream->noerrorlog = FALSE;
		janus_mutex_init(&audio_stream->mutex);
		audio_stream->components = g_hash_table_new(NULL, NULL);
		g_hash_table_insert(handle->streams, GUINT_TO_POINTER(handle->audio_id), audio_stream);
		if(!have_turnrest_credentials) {
			/* No TURN REST API server and credentials, any static ones? */
			if(janus_turn_server != NULL) {
				/* We need relay candidates as well */
				gboolean ok = nice_agent_set_relay_info(handle->agent, handle->audio_id, 1,
					janus_turn_server, janus_turn_port, janus_turn_user, janus_turn_pwd, janus_turn_type);
				if(!ok) {
					JANUS_LOG(LOG_WARN, "Could not set TURN server, is the address correct? (%s:%"SCNu16")\n",
						janus_turn_server, janus_turn_port);
				}
			}
#ifdef HAVE_LIBCURL
		} else {
			/* We need relay candidates as well: add all those we got */
			GList *server = turnrest_credentials->servers;
			while(server != NULL) {
				janus_turnrest_instance *instance = (janus_turnrest_instance *)server->data;
				gboolean ok = nice_agent_set_relay_info(handle->agent, handle->audio_id, 1,
					instance->server, instance->port,
					turnrest_credentials->username, turnrest_credentials->password,
					instance->transport);
				if(!ok) {
					JANUS_LOG(LOG_WARN, "Could not set TURN server, is the address correct? (%s:%"SCNu16")\n",
						instance->server, instance->port);
				}
				server = server->next;
			}
#endif
		}
		handle->audio_stream = audio_stream;
		janus_ice_component *audio_rtp = (janus_ice_component *)g_malloc0(sizeof(janus_ice_component));
		if(audio_rtp == NULL) {
			JANUS_LOG(LOG_FATAL, "Memory error!\n");
			return -1;
		}
		g_atomic_int_set(&audio_rtp->destroyed, 0);
		janus_refcount_init(&audio_rtp->ref, janus_ice_component_free);
		audio_rtp->stream = audio_stream;
		janus_refcount_increase(&audio_stream->ref);
		audio_rtp->stream_id = audio_stream->stream_id;
		audio_rtp->component_id = 1;
		audio_rtp->candidates = NULL;
		audio_rtp->local_candidates = NULL;
		audio_rtp->remote_candidates = NULL;
		audio_rtp->selected_pair = NULL;
		audio_rtp->process_started = FALSE;
		audio_rtp->icestate_source = NULL;
		audio_rtp->icefailed_detected = 0;
		audio_rtp->dtlsrt_source = NULL;
		audio_rtp->dtls = NULL;
		audio_rtp->retransmit_buffer = NULL;
		audio_rtp->retransmit_log_ts = 0;
		audio_rtp->retransmit_recent_cnt = 0;
		audio_rtp->nack_sent_log_ts = 0;
		audio_rtp->nack_sent_recent_cnt = 0;
		audio_rtp->last_seqs_audio = NULL;
		audio_rtp->last_seqs_video = NULL;
		janus_ice_stats_reset(&audio_rtp->in_stats);
		janus_ice_stats_reset(&audio_rtp->out_stats);
		janus_mutex_init(&audio_rtp->mutex);
		g_hash_table_insert(audio_stream->components, GUINT_TO_POINTER(1), audio_rtp);
		audio_stream->rtp_component = audio_rtp;
#ifdef HAVE_PORTRANGE
		/* FIXME: libnice supports this since 0.1.0, but the 0.1.3 on Fedora fails with an undefined reference! */
		nice_agent_set_port_range(handle->agent, handle->audio_id, 1, rtp_range_min, rtp_range_max);
#endif
		janus_ice_component *audio_rtcp = NULL;
		if(!janus_flags_is_set(&handle->webrtc_flags, JANUS_ICE_HANDLE_WEBRTC_RTCPMUX)) {
			audio_rtcp = (janus_ice_component *)g_malloc0(sizeof(janus_ice_component));
			if(audio_rtcp == NULL) {
				JANUS_LOG(LOG_FATAL, "Memory error!\n");
				return -1;
			}
			g_atomic_int_set(&audio_rtcp->destroyed, 0);
			janus_refcount_init(&audio_rtcp->ref, janus_ice_component_free);
			if(!have_turnrest_credentials) {
				/* No TURN REST API server and credentials, any static ones? */
				if(janus_turn_server != NULL) {
					/* We need relay candidates as well */
					gboolean ok = nice_agent_set_relay_info(handle->agent, handle->audio_id, 2,
						janus_turn_server, janus_turn_port, janus_turn_user, janus_turn_pwd, janus_turn_type);
					if(!ok) {
						JANUS_LOG(LOG_WARN, "Could not set TURN server, is the address correct? (%s:%"SCNu16")\n",
							janus_turn_server, janus_turn_port);
					}
				}
#ifdef HAVE_LIBCURL
			} else {
				/* We need relay candidates as well: add all those we got */
				GList *server = turnrest_credentials->servers;
				while(server != NULL) {
					janus_turnrest_instance *instance = (janus_turnrest_instance *)server->data;
					gboolean ok = nice_agent_set_relay_info(handle->agent, handle->audio_id, 2,
						instance->server, instance->port,
						turnrest_credentials->username, turnrest_credentials->password,
						instance->transport);
					if(!ok) {
						JANUS_LOG(LOG_WARN, "Could not set TURN server, is the address correct? (%s:%"SCNu16")\n",
							instance->server, instance->port);
					}
					server = server->next;
				}
#endif
			}
			audio_rtcp->stream = audio_stream;
			janus_refcount_increase(&audio_stream->ref);
			audio_rtcp->stream_id = audio_stream->stream_id;
			audio_rtcp->component_id = 2;
			audio_rtcp->candidates = NULL;
			audio_rtcp->local_candidates = NULL;
			audio_rtcp->remote_candidates = NULL;
			audio_rtcp->selected_pair = NULL;
			audio_rtcp->process_started = FALSE;
			audio_rtcp->icestate_source = NULL;
			audio_rtcp->icefailed_detected = 0;
			audio_rtcp->dtlsrt_source = NULL;
			audio_rtcp->dtls = NULL;
			audio_rtcp->retransmit_buffer = NULL;
			audio_rtcp->retransmit_log_ts = 0;
			audio_rtcp->retransmit_recent_cnt = 0;
			janus_ice_stats_reset(&audio_rtcp->in_stats);
			janus_ice_stats_reset(&audio_rtcp->out_stats);
			janus_mutex_init(&audio_rtcp->mutex);
			g_hash_table_insert(audio_stream->components, GUINT_TO_POINTER(2), audio_rtcp);
			audio_stream->rtcp_component = audio_rtcp;
#ifdef HAVE_PORTRANGE
		/* FIXME: libnice supports this since 0.1.0, but the 0.1.3 on Fedora fails with an undefined reference! */
			nice_agent_set_port_range(handle->agent, handle->audio_id, 2, rtp_range_min, rtp_range_max);
#endif
		}
		nice_agent_gather_candidates(handle->agent, handle->audio_id);
		nice_agent_attach_recv(handle->agent, handle->audio_id, 1, g_main_loop_get_context (handle->iceloop), janus_ice_cb_nice_recv, audio_rtp);
		if(!janus_flags_is_set(&handle->webrtc_flags, JANUS_ICE_HANDLE_WEBRTC_RTCPMUX) && audio_rtcp != NULL)
			nice_agent_attach_recv(handle->agent, handle->audio_id, 2, g_main_loop_get_context (handle->iceloop), janus_ice_cb_nice_recv, audio_rtcp);
	}
	if(video && (!audio || !janus_flags_is_set(&handle->webrtc_flags, JANUS_ICE_HANDLE_WEBRTC_BUNDLE))) {
		/* Add a video stream */
		handle->streams_num++;
		handle->video_id = nice_agent_add_stream (handle->agent, janus_flags_is_set(&handle->webrtc_flags, JANUS_ICE_HANDLE_WEBRTC_RTCPMUX) ? 1 : 2);
		janus_ice_stream *video_stream = (janus_ice_stream *)g_malloc0(sizeof(janus_ice_stream));
		if(video_stream == NULL) {
			JANUS_LOG(LOG_FATAL, "Memory error!\n");
			return -1;
		}
		g_atomic_int_set(&video_stream->destroyed, 0);
		janus_refcount_init(&video_stream->ref, janus_ice_stream_free);
		handle->video_mid = NULL;
		video_stream->handle = handle;
		janus_refcount_increase(&handle->ref);
		video_stream->stream_id = handle->video_id;
		video_stream->cdone = 0;
		video_stream->payload_type = -1;
		video_stream->disabled = FALSE;
		/* FIXME By default, if we're being called we're DTLS clients, but this may be changed by ICE... */
		video_stream->dtls_role = offer ? JANUS_DTLS_ROLE_CLIENT : JANUS_DTLS_ROLE_ACTPASS;
		video_stream->video_ssrc = janus_random_uint32();	/* FIXME Should we look for conflicts? */
		video_stream->video_ssrc_peer = 0;	/* FIXME Right now we don't know what this will be */
		video_stream->video_ssrc_peer_rtx = 0;		/* FIXME Right now we don't know if and what this will be */
		video_stream->video_ssrc_peer_sim_1 = 0;	/* FIXME Right now we don't know if and what this will be */
		video_stream->video_ssrc_peer_sim_2 = 0;	/* FIXME Right now we don't know if and what this will be */
		video_stream->audio_ssrc = 0;
		video_stream->audio_ssrc_peer = 0;
		video_stream->video_rtcp_ctx = g_malloc0(sizeof(rtcp_context));
		if(video_stream->video_rtcp_ctx == NULL) {
			JANUS_LOG(LOG_FATAL, "Memory error!\n");
			return -1;
		}
		video_stream->video_rtcp_ctx->tb = 90000;
		video_stream->components = g_hash_table_new(NULL, NULL);
		video_stream->noerrorlog = FALSE;
		janus_mutex_init(&video_stream->mutex);
		g_hash_table_insert(handle->streams, GUINT_TO_POINTER(handle->video_id), video_stream);
		if(!have_turnrest_credentials) {
			/* No TURN REST API server and credentials, any static ones? */
			if(janus_turn_server != NULL) {
				/* We need relay candidates as well */
				gboolean ok = nice_agent_set_relay_info(handle->agent, handle->video_id, 1,
					janus_turn_server, janus_turn_port, janus_turn_user, janus_turn_pwd, janus_turn_type);
				if(!ok) {
					JANUS_LOG(LOG_WARN, "Could not set TURN server, is the address correct? (%s:%"SCNu16")\n",
						janus_turn_server, janus_turn_port);
				}
			}
#ifdef HAVE_LIBCURL
		} else {
			/* We need relay candidates as well: add all those we got */
			GList *server = turnrest_credentials->servers;
			while(server != NULL) {
				janus_turnrest_instance *instance = (janus_turnrest_instance *)server->data;
				gboolean ok = nice_agent_set_relay_info(handle->agent, handle->video_id, 1,
					instance->server, instance->port,
					turnrest_credentials->username, turnrest_credentials->password,
					instance->transport);
				if(!ok) {
					JANUS_LOG(LOG_WARN, "Could not set TURN server, is the address correct? (%s:%"SCNu16")\n",
						instance->server, instance->port);
				}
				server = server->next;
			}
#endif
		}
		handle->video_stream = video_stream;
		janus_ice_component *video_rtp = (janus_ice_component *)g_malloc0(sizeof(janus_ice_component));
		if(video_rtp == NULL) {
			JANUS_LOG(LOG_FATAL, "Memory error!\n");
			return -1;
		}
		g_atomic_int_set(&video_rtp->destroyed, 0);
		janus_refcount_init(&video_rtp->ref, janus_ice_component_free);
		video_rtp->stream = video_stream;
		janus_refcount_increase(&video_stream->ref);
		video_rtp->stream_id = video_stream->stream_id;
		video_rtp->component_id = 1;
		video_rtp->candidates = NULL;
		video_rtp->local_candidates = NULL;
		video_rtp->remote_candidates = NULL;
		video_rtp->selected_pair = NULL;
		video_rtp->process_started = FALSE;
		video_rtp->icestate_source = NULL;
		video_rtp->icefailed_detected = 0;
		video_rtp->dtlsrt_source = NULL;
		video_rtp->dtls = NULL;
		video_rtp->retransmit_buffer = NULL;
		video_rtp->retransmit_log_ts = 0;
		video_rtp->retransmit_recent_cnt = 0;
		video_rtp->nack_sent_log_ts = 0;
		video_rtp->nack_sent_recent_cnt = 0;
		video_rtp->last_seqs_audio = NULL;
		video_rtp->last_seqs_video = NULL;
		janus_ice_stats_reset(&video_rtp->in_stats);
		janus_ice_stats_reset(&video_rtp->out_stats);
		janus_mutex_init(&video_rtp->mutex);
		g_hash_table_insert(video_stream->components, GUINT_TO_POINTER(1), video_rtp);
		video_stream->rtp_component = video_rtp;
#ifdef HAVE_PORTRANGE
		/* FIXME: libnice supports this since 0.1.0, but the 0.1.3 on Fedora fails with an undefined reference! */
		nice_agent_set_port_range(handle->agent, handle->video_id, 1, rtp_range_min, rtp_range_max);
#endif
		janus_ice_component *video_rtcp = NULL;
		if(!janus_flags_is_set(&handle->webrtc_flags, JANUS_ICE_HANDLE_WEBRTC_RTCPMUX)) {
			video_rtcp = (janus_ice_component *)g_malloc0(sizeof(janus_ice_component));
			if(video_rtcp == NULL) {
				JANUS_LOG(LOG_FATAL, "Memory error!\n");
				return -1;
			}
			g_atomic_int_set(&video_rtcp->destroyed, 0);
			janus_refcount_init(&video_rtcp->ref, janus_ice_component_free);
			if(!have_turnrest_credentials) {
				/* No TURN REST API server and credentials, any static ones? */
				if(janus_turn_server != NULL) {
					/* We need relay candidates as well */
					gboolean ok = nice_agent_set_relay_info(handle->agent, handle->video_id, 2,
						janus_turn_server, janus_turn_port, janus_turn_user, janus_turn_pwd, janus_turn_type);
					if(!ok) {
						JANUS_LOG(LOG_WARN, "Could not set TURN server, is the address correct? (%s:%"SCNu16")\n",
							janus_turn_server, janus_turn_port);
					}
				}
#ifdef HAVE_LIBCURL
			} else {
				/* We need relay candidates as well: add all those we got */
				GList *server = turnrest_credentials->servers;
				while(server != NULL) {
					janus_turnrest_instance *instance = (janus_turnrest_instance *)server->data;
					gboolean ok = nice_agent_set_relay_info(handle->agent, handle->video_id, 2,
						instance->server, instance->port,
						turnrest_credentials->username, turnrest_credentials->password,
						instance->transport);
					if(!ok) {
						JANUS_LOG(LOG_WARN, "Could not set TURN server, is the address correct? (%s:%"SCNu16")\n",
							instance->server, instance->port);
					}
					server = server->next;
				}
#endif
			}
			video_rtcp->stream = video_stream;
			janus_refcount_increase(&video_stream->ref);
			video_rtcp->stream_id = video_stream->stream_id;
			video_rtcp->component_id = 2;
			video_rtcp->candidates = NULL;
			video_rtcp->local_candidates = NULL;
			video_rtcp->remote_candidates = NULL;
			video_rtcp->selected_pair = NULL;
			video_rtcp->process_started = FALSE;
			video_rtcp->icestate_source = NULL;
			video_rtcp->icefailed_detected = 0;
			video_rtcp->dtlsrt_source = NULL;
			video_rtcp->dtls = NULL;
			video_rtcp->retransmit_buffer = NULL;
			video_rtcp->retransmit_log_ts = 0;
			video_rtcp->retransmit_recent_cnt = 0;
			janus_ice_stats_reset(&video_rtcp->in_stats);
			janus_ice_stats_reset(&video_rtcp->out_stats);
			janus_mutex_init(&video_rtcp->mutex);
			g_hash_table_insert(video_stream->components, GUINT_TO_POINTER(2), video_rtcp);
			video_stream->rtcp_component = video_rtcp;
#ifdef HAVE_PORTRANGE
			/* FIXME: libnice supports this since 0.1.0, but the 0.1.3 on Fedora fails with an undefined reference! */
			nice_agent_set_port_range(handle->agent, handle->video_id, 2, rtp_range_min, rtp_range_max);
#endif
		}
		nice_agent_gather_candidates(handle->agent, handle->video_id);
		nice_agent_attach_recv(handle->agent, handle->video_id, 1, g_main_loop_get_context (handle->iceloop), janus_ice_cb_nice_recv, video_rtp);
		if(!janus_flags_is_set(&handle->webrtc_flags, JANUS_ICE_HANDLE_WEBRTC_RTCPMUX) && video_rtcp != NULL)
			nice_agent_attach_recv(handle->agent, handle->video_id, 2, g_main_loop_get_context (handle->iceloop), janus_ice_cb_nice_recv, video_rtcp);
	}
#ifndef HAVE_SCTP
	handle->data_id = 0;
	handle->data_stream = NULL;
#else
	if(data && ((!audio && !video) || !janus_flags_is_set(&handle->webrtc_flags, JANUS_ICE_HANDLE_WEBRTC_BUNDLE))) {
		/* Add a SCTP/DataChannel stream */
		handle->streams_num++;
		handle->data_id = nice_agent_add_stream (handle->agent, 1);
		janus_ice_stream *data_stream = (janus_ice_stream *)g_malloc0(sizeof(janus_ice_stream));
		if(data_stream == NULL) {
			JANUS_LOG(LOG_FATAL, "Memory error!\n");
			return -1;
		}
		g_atomic_int_set(&data_stream->destroyed, 0);
		janus_refcount_init(&data_stream->ref, janus_ice_stream_free);
		handle->data_mid = NULL;
		if(!have_turnrest_credentials) {
			/* No TURN REST API server and credentials, any static ones? */
			if(janus_turn_server != NULL) {
				/* We need relay candidates as well */
				gboolean ok = nice_agent_set_relay_info(handle->agent, handle->data_id, 1,
					janus_turn_server, janus_turn_port, janus_turn_user, janus_turn_pwd, janus_turn_type);
				if(!ok) {
					JANUS_LOG(LOG_WARN, "Could not set TURN server, is the address correct? (%s:%"SCNu16")\n",
						janus_turn_server, janus_turn_port);
				}
			}
#ifdef HAVE_LIBCURL
		} else {
			/* We need relay candidates as well: add all those we got */
			GList *server = turnrest_credentials->servers;
			while(server != NULL) {
				janus_turnrest_instance *instance = (janus_turnrest_instance *)server->data;
				gboolean ok = nice_agent_set_relay_info(handle->agent, handle->data_id, 1,
					instance->server, instance->port,
					turnrest_credentials->username, turnrest_credentials->password,
					instance->transport);
				if(!ok) {
					JANUS_LOG(LOG_WARN, "Could not set TURN server, is the address correct? (%s:%"SCNu16")\n",
						instance->server, instance->port);
				}
				server = server->next;
			}
#endif
		}
		data_stream->handle = handle;
		janus_refcount_increase(&handle->ref);
		data_stream->stream_id = handle->data_id;
		data_stream->cdone = 0;
		data_stream->payload_type = -1;
		data_stream->disabled = FALSE;
		/* FIXME By default, if we're being called we're DTLS clients, but this may be changed by ICE... */
		data_stream->dtls_role = offer ? JANUS_DTLS_ROLE_CLIENT : JANUS_DTLS_ROLE_ACTPASS;
		data_stream->components = g_hash_table_new(NULL, NULL);
		data_stream->noerrorlog = FALSE;
		janus_mutex_init(&data_stream->mutex);
		g_hash_table_insert(handle->streams, GUINT_TO_POINTER(handle->data_id), data_stream);
		handle->data_stream = data_stream;
		janus_ice_component *data_component = (janus_ice_component *)g_malloc0(sizeof(janus_ice_component));
		if(data_component == NULL) {
			JANUS_LOG(LOG_FATAL, "Memory error!\n");
			return -1;
		}
		g_atomic_int_set(&data_component->destroyed, 0);
		janus_refcount_init(&data_component->ref, janus_ice_component_free);
		data_component->stream = data_stream;
		janus_refcount_increase(&data_stream->ref);
		data_component->stream_id = data_stream->stream_id;
		data_component->component_id = 1;
		data_component->candidates = NULL;
		data_component->local_candidates = NULL;
		data_component->remote_candidates = NULL;
		data_component->selected_pair = NULL;
		data_component->process_started = FALSE;
		data_component->icestate_source = NULL;
		data_component->icefailed_detected = 0;
		data_component->dtlsrt_source = NULL;
		data_component->dtls = NULL;
		data_component->retransmit_buffer = NULL;
		data_component->retransmit_log_ts = 0;
		data_component->retransmit_recent_cnt = 0;
		janus_ice_stats_reset(&data_component->in_stats);
		janus_ice_stats_reset(&data_component->out_stats);
		janus_mutex_init(&data_component->mutex);
		g_hash_table_insert(data_stream->components, GUINT_TO_POINTER(1), data_component);
		data_stream->rtp_component = data_component;	/* We use the component called 'RTP' for data */
#ifdef HAVE_PORTRANGE
		/* FIXME: libnice supports this since 0.1.0, but the 0.1.3 on Fedora fails with an undefined reference! */
		nice_agent_set_port_range(handle->agent, handle->data_id, 1, rtp_range_min, rtp_range_max);
#endif
		nice_agent_gather_candidates(handle->agent, handle->data_id);
		nice_agent_attach_recv(handle->agent, handle->data_id, 1, g_main_loop_get_context (handle->iceloop), janus_ice_cb_nice_recv, data_component);
	}
#endif
#ifdef HAVE_LIBCURL
	if(turnrest_credentials != NULL) {
		janus_turnrest_response_destroy(turnrest_credentials);
		turnrest_credentials = NULL;
	}
#endif
	return 0;
}

void *janus_ice_send_thread(void *data) {
	janus_ice_handle *handle = (janus_ice_handle *)data;
	janus_refcount_increase(&handle->ref);
	janus_session *session = (janus_session *)handle->session;
	JANUS_LOG(LOG_VERB, "[%"SCNu64"] ICE send thread started...; %p\n", handle->handle_id, handle);
	janus_ice_queued_packet *pkt = NULL;
	gint64 before = janus_get_monotonic_time(),
		audio_rtcp_last_rr = before, audio_rtcp_last_sr = before, audio_last_event = before,
		video_rtcp_last_rr = before, video_rtcp_last_sr = before, video_last_event = before,
		last_srtp_summary = before, last_nack_cleanup = before;
	while(!janus_flags_is_set(&handle->webrtc_flags, JANUS_ICE_HANDLE_WEBRTC_STOP)) {
		if(handle->queued_packets != NULL) {
			pkt = g_async_queue_timeout_pop(handle->queued_packets, 500000);
		} else {
			g_usleep(100000);
		}
		if(pkt == &janus_ice_dtls_alert) {
			/* The session is over, send an alert on all streams and components */
			if(handle->streams != NULL) {
				if(handle->audio_stream) {
					janus_ice_stream *stream = handle->audio_stream;
					if(stream->rtp_component)
						janus_dtls_srtp_send_alert(stream->rtp_component->dtls);
					if(stream->rtcp_component)
						janus_dtls_srtp_send_alert(stream->rtcp_component->dtls);
				}
				if(handle->video_stream) {
					janus_ice_stream *stream = handle->video_stream;
					if(stream->rtp_component)
						janus_dtls_srtp_send_alert(stream->rtp_component->dtls);
					if(stream->rtcp_component)
						janus_dtls_srtp_send_alert(stream->rtcp_component->dtls);
				}
				if(handle->data_stream) {
					janus_ice_stream *stream = handle->data_stream;
					if(stream->rtp_component)
						janus_dtls_srtp_send_alert(stream->rtp_component->dtls);
					if(stream->rtcp_component)
						janus_dtls_srtp_send_alert(stream->rtcp_component->dtls);
				}
			}
			while(g_async_queue_length(handle->queued_packets) > 0) {
				pkt = g_async_queue_try_pop(handle->queued_packets);
				if(pkt != NULL && pkt != &janus_ice_dtls_alert) {
					g_free(pkt->data);
					pkt->data = NULL;
					g_free(pkt);
					pkt = NULL;
				}
			}
			if(handle->iceloop) {
				g_main_loop_quit(handle->iceloop);
				handle->iceloop = NULL;
				g_main_context_wakeup(handle->icectx);
				handle->icectx = NULL;
			}
			continue;
		}
		if(!janus_flags_is_set(&handle->webrtc_flags, JANUS_ICE_HANDLE_WEBRTC_READY)) {
			if(pkt)
				g_free(pkt->data);
			g_free(pkt);
			pkt = NULL;
			continue;
		}
		/* First of all, let's see if everything's fine on the recv side */
		gint64 now = janus_get_monotonic_time();
		if(no_media_timer > 0 && now-before >= G_USEC_PER_SEC) {
			if(handle->audio_stream && handle->audio_stream->rtp_component) {
				janus_ice_component *component = handle->audio_stream->rtp_component;
				GList *lastitem = g_list_last(component->in_stats.audio_bytes_lastsec);
				janus_ice_stats_item *last = lastitem ? ((janus_ice_stats_item *)lastitem->data) : NULL;
				if(!component->in_stats.audio_notified_lastsec && last && now-last->when >= (gint64)no_media_timer*G_USEC_PER_SEC) {
					/* We missed more than no_second_timer seconds of audio! */
					component->in_stats.audio_notified_lastsec = TRUE;
					JANUS_LOG(LOG_WARN, "[%"SCNu64"] Didn't receive audio for more than %d seconds...\n", handle->handle_id, no_media_timer);
					janus_ice_notify_media(handle, FALSE, FALSE);
				}
				if(!component->in_stats.video_notified_lastsec && janus_flags_is_set(&handle->webrtc_flags, JANUS_ICE_HANDLE_WEBRTC_BUNDLE)) {
					lastitem = g_list_last(component->in_stats.video_bytes_lastsec);
					last = lastitem ? ((janus_ice_stats_item *)lastitem->data) : NULL;
					if(last && now-last->when >= (gint64)no_media_timer*G_USEC_PER_SEC) {
						/* We missed more than no_second_timer seconds of video! */
						component->in_stats.video_notified_lastsec = TRUE;
						JANUS_LOG(LOG_WARN, "[%"SCNu64"] Didn't receive video for more than %d seconds...\n", handle->handle_id, no_media_timer);
						janus_ice_notify_media(handle, TRUE, FALSE);
					}
				}
			}
			if(handle->video_stream && handle->video_stream->rtp_component) {
				janus_ice_component *component = handle->video_stream->rtp_component;
				GList *lastitem = g_list_last(component->in_stats.video_bytes_lastsec);
				janus_ice_stats_item *last = lastitem ? ((janus_ice_stats_item *)lastitem->data) : NULL;
				if(!component->in_stats.video_notified_lastsec && last && now-last->when >= (gint64)no_media_timer*G_USEC_PER_SEC) {
					/* We missed more than no_second_timer seconds of video! */
					component->in_stats.video_notified_lastsec = TRUE;
					JANUS_LOG(LOG_WARN, "[%"SCNu64"] Didn't receive video for more than a second...\n", handle->handle_id);
					janus_ice_notify_media(handle, TRUE, FALSE);
				}
			}
			before = now;
		}
		/* Let's check if it's time to send a RTCP RR as well */
		if(now-audio_rtcp_last_rr >= 5*G_USEC_PER_SEC) {
			janus_ice_stream *stream = handle->audio_stream;
			if(handle->audio_stream && stream->audio_rtcp_ctx && stream->audio_rtcp_ctx->rtp_recvd) {
				/* Create a RR */
				int rrlen = 32;
				char rtcpbuf[32];
				memset(rtcpbuf, 0, sizeof(rtcpbuf));
				rtcp_rr *rr = (rtcp_rr *)&rtcpbuf;
				rr->header.version = 2;
				rr->header.type = RTCP_RR;
				rr->header.rc = 1;
				rr->header.length = htons((rrlen/4)-1);
				janus_rtcp_report_block(stream->audio_rtcp_ctx, &rr->rb[0]);
				/* Enqueue it, we'll send it later */
				janus_ice_relay_rtcp_internal(handle, 0, rtcpbuf, 32, FALSE);
			}
			audio_rtcp_last_rr = now;
		}
		if(now-video_rtcp_last_rr >= 5*G_USEC_PER_SEC) {
			janus_ice_stream *stream = janus_flags_is_set(&handle->webrtc_flags, JANUS_ICE_HANDLE_WEBRTC_BUNDLE) ? (handle->audio_stream ? handle->audio_stream : handle->video_stream) : (handle->video_stream);
			if(stream) {
				if(stream->video_rtcp_ctx && stream->video_rtcp_ctx->rtp_recvd) {
					/* Create a RR */
					int rrlen = 32;
					char rtcpbuf[32];
					memset(rtcpbuf, 0, sizeof(rtcpbuf));
					rtcp_rr *rr = (rtcp_rr *)&rtcpbuf;
					rr->header.version = 2;
					rr->header.type = RTCP_RR;
					rr->header.rc = 1;
					rr->header.length = htons((rrlen/4)-1);
					janus_rtcp_report_block(stream->video_rtcp_ctx, &rr->rb[0]);
					/* Enqueue it, we'll send it later */
					janus_ice_relay_rtcp_internal(handle, 1, rtcpbuf, 32, FALSE);
				}
			}
			video_rtcp_last_rr = now;
		}
		/* Do the same with SR/SDES */
		if(now-audio_rtcp_last_sr >= 5*G_USEC_PER_SEC) {
			janus_ice_stream *stream = handle->audio_stream;
			if(stream && stream->rtp_component && stream->rtp_component->out_stats.audio_packets > 0) {
				/* Create a SR/SDES compound */
				int srlen = 28;
				int sdeslen = 20;
				char rtcpbuf[srlen+sdeslen];
				memset(rtcpbuf, 0, sizeof(rtcpbuf));
				rtcp_sr *sr = (rtcp_sr *)&rtcpbuf;
				sr->header.version = 2;
				sr->header.type = RTCP_SR;
				sr->header.rc = 0;
				sr->header.length = htons((srlen/4)-1);
				struct timeval tv;
				gettimeofday(&tv, NULL);
				uint32_t s = tv.tv_sec + 2208988800u;
				uint32_t u = tv.tv_usec;
				uint32_t f = (u << 12) + (u << 8) - ((u * 3650) >> 6);
				sr->si.ntp_ts_msw = htonl(s);
				sr->si.ntp_ts_lsw = htonl(f);
				/* Compute an RTP timestamp coherent with the NTP one */
				rtcp_context *rtcp_ctx = stream->audio_rtcp_ctx;
				if(rtcp_ctx == NULL) {
					sr->si.rtp_ts = htonl(stream->audio_last_ts);	/* FIXME */
				} else {
					int64_t ntp = tv.tv_sec*G_USEC_PER_SEC + tv.tv_usec;
					uint32_t rtp_ts = ((ntp-stream->audio_first_ntp_ts)/1000)*(rtcp_ctx->tb/1000) + stream->audio_first_rtp_ts;
					sr->si.rtp_ts = htonl(rtp_ts);
				}
				sr->si.s_packets = htonl(stream->rtp_component->out_stats.audio_packets);
				sr->si.s_octets = htonl(stream->rtp_component->out_stats.audio_bytes);
				rtcp_sdes *sdes = (rtcp_sdes *)&rtcpbuf[28];
				janus_rtcp_sdes((char *)sdes, sdeslen, "janusaudio", 10);
				/* Enqueue it, we'll send it later */
				janus_ice_relay_rtcp_internal(handle, 0, rtcpbuf, srlen+sdeslen, FALSE);
			}
			audio_rtcp_last_sr = now;
		}
		if(now-video_rtcp_last_sr >= 5*G_USEC_PER_SEC) {
			janus_ice_stream *stream = janus_flags_is_set(&handle->webrtc_flags, JANUS_ICE_HANDLE_WEBRTC_BUNDLE) ? (handle->audio_stream ? handle->audio_stream : handle->video_stream) : (handle->video_stream);
			if(stream && stream->rtp_component && stream->rtp_component->out_stats.video_packets > 0) {
				/* Create a SR/SDES compound */
				int srlen = 28;
				int sdeslen = 20;
				char rtcpbuf[srlen+sdeslen];
				memset(rtcpbuf, 0, sizeof(rtcpbuf));
				rtcp_sr *sr = (rtcp_sr *)&rtcpbuf;
				sr->header.version = 2;
				sr->header.type = RTCP_SR;
				sr->header.rc = 0;
				sr->header.length = htons((srlen/4)-1);
				struct timeval tv;
				gettimeofday(&tv, NULL);
				uint32_t s = tv.tv_sec + 2208988800u;
				uint32_t u = tv.tv_usec;
				uint32_t f = (u << 12) + (u << 8) - ((u * 3650) >> 6);
				sr->si.ntp_ts_msw = htonl(s);
				sr->si.ntp_ts_lsw = htonl(f);
				/* Compute an RTP timestamp coherent with the NTP one */
				rtcp_context *rtcp_ctx = stream->video_rtcp_ctx;
				if(rtcp_ctx == NULL) {
					sr->si.rtp_ts = htonl(stream->video_last_ts);	/* FIXME */
				} else {
					int64_t ntp = tv.tv_sec*G_USEC_PER_SEC + tv.tv_usec;
					uint32_t rtp_ts = ((ntp-stream->video_first_ntp_ts)/1000)*(rtcp_ctx->tb/1000) + stream->video_first_rtp_ts;
					sr->si.rtp_ts = htonl(rtp_ts);
				}
				sr->si.s_packets = htonl(stream->rtp_component->out_stats.video_packets);
				sr->si.s_octets = htonl(stream->rtp_component->out_stats.video_bytes);
				rtcp_sdes *sdes = (rtcp_sdes *)&rtcpbuf[28];
				janus_rtcp_sdes((char *)sdes, sdeslen, "janusvideo", 10);
				/* Enqueue it, we'll send it later */
				janus_ice_relay_rtcp_internal(handle, 1, rtcpbuf, srlen+sdeslen, FALSE);
			}
			video_rtcp_last_sr = now;
		}
		/* We tell event handlers once per second about RTCP-related stuff
		 * FIXME Should we really do this here? Would this slow down this thread and add delay? */
		if(janus_ice_event_stats_period > 0 && now-audio_last_event >= (gint64)janus_ice_event_stats_period*G_USEC_PER_SEC) {
			if(janus_events_is_enabled() && janus_flags_is_set(&handle->webrtc_flags, JANUS_ICE_HANDLE_WEBRTC_HAS_AUDIO)) {
				janus_ice_stream *stream = handle->audio_stream;
				if(stream && stream->audio_rtcp_ctx) {
					json_t *info = json_object();
					json_object_set_new(info, "media", json_string("audio"));
					json_object_set_new(info, "base", json_integer(stream->audio_rtcp_ctx->tb));
					json_object_set_new(info, "lsr", json_integer(janus_rtcp_context_get_lsr(stream->audio_rtcp_ctx)));
					json_object_set_new(info, "lost", json_integer(janus_rtcp_context_get_lost_all(stream->audio_rtcp_ctx, FALSE)));
					json_object_set_new(info, "lost-by-remote", json_integer(janus_rtcp_context_get_lost_all(stream->audio_rtcp_ctx, TRUE)));
					json_object_set_new(info, "jitter-local", json_integer(janus_rtcp_context_get_jitter(stream->audio_rtcp_ctx, FALSE)));
					json_object_set_new(info, "jitter-remote", json_integer(janus_rtcp_context_get_jitter(stream->audio_rtcp_ctx, TRUE)));
					if(stream->rtp_component) {
						json_object_set_new(info, "packets-received", json_integer(stream->rtp_component->in_stats.audio_packets));
						json_object_set_new(info, "packets-sent", json_integer(stream->rtp_component->out_stats.audio_packets));
						json_object_set_new(info, "bytes-received", json_integer(stream->rtp_component->in_stats.audio_bytes));
						json_object_set_new(info, "bytes-sent", json_integer(stream->rtp_component->out_stats.audio_bytes));
						json_object_set_new(info, "nacks-received", json_integer(stream->rtp_component->in_stats.audio_nacks));
						json_object_set_new(info, "nacks-sent", json_integer(stream->rtp_component->out_stats.audio_nacks));
					}
					janus_events_notify_handlers(JANUS_EVENT_TYPE_MEDIA, session->session_id, handle->handle_id, info);
				}
			}
			audio_last_event = now;
		}
		if(janus_ice_event_stats_period > 0 && now-video_last_event >= (gint64)janus_ice_event_stats_period*G_USEC_PER_SEC) {
			if(janus_events_is_enabled() && janus_flags_is_set(&handle->webrtc_flags, JANUS_ICE_HANDLE_WEBRTC_HAS_VIDEO)) {
				janus_ice_stream *stream = janus_flags_is_set(&handle->webrtc_flags, JANUS_ICE_HANDLE_WEBRTC_BUNDLE) ? (handle->audio_stream ? handle->audio_stream : handle->video_stream) : (handle->video_stream);
				if(stream && stream->video_rtcp_ctx) {
					json_t *info = json_object();
					json_object_set_new(info, "media", json_string("video"));
					json_object_set_new(info, "base", json_integer(stream->video_rtcp_ctx->tb));
					json_object_set_new(info, "lsr", json_integer(janus_rtcp_context_get_lsr(stream->video_rtcp_ctx)));
					json_object_set_new(info, "lost", json_integer(janus_rtcp_context_get_lost_all(stream->video_rtcp_ctx, FALSE)));
					json_object_set_new(info, "lost-by-remote", json_integer(janus_rtcp_context_get_lost_all(stream->video_rtcp_ctx, TRUE)));
					json_object_set_new(info, "jitter-local", json_integer(janus_rtcp_context_get_jitter(stream->video_rtcp_ctx, FALSE)));
					json_object_set_new(info, "jitter-remote", json_integer(janus_rtcp_context_get_jitter(stream->video_rtcp_ctx, TRUE)));
					if(stream->rtp_component) {
						json_object_set_new(info, "packets-received", json_integer(stream->rtp_component->in_stats.video_packets));
						json_object_set_new(info, "packets-sent", json_integer(stream->rtp_component->out_stats.video_packets));
						json_object_set_new(info, "bytes-received", json_integer(stream->rtp_component->in_stats.video_bytes));
						json_object_set_new(info, "bytes-sent", json_integer(stream->rtp_component->out_stats.video_bytes));
						json_object_set_new(info, "nacks-received", json_integer(stream->rtp_component->in_stats.video_nacks));
						json_object_set_new(info, "nacks-sent", json_integer(stream->rtp_component->out_stats.video_nacks));
					}
					janus_events_notify_handlers(JANUS_EVENT_TYPE_MEDIA, session->session_id, handle->handle_id, info);
				}
			}
			video_last_event = now;
		}
		/* Should we clean up old NACK buffers? (we check each 1/4 of the max_nack_queue time) */
		if(max_nack_queue > 0 && (now-last_nack_cleanup >= (max_nack_queue*250))) {
			/* Check if we do for both streams */
			janus_cleanup_nack_buffer(now, handle->audio_stream);
			janus_cleanup_nack_buffer(now, handle->video_stream);
			last_nack_cleanup = now;
		}
		/* Check if we should also print a summary of SRTP-related errors */
		if(now-last_srtp_summary >= (2*G_USEC_PER_SEC)) {
			if(handle->srtp_errors_count > 0) {
				JANUS_LOG(LOG_ERR, "[%"SCNu64"] Got %d SRTP/SRTCP errors in the last few seconds (last error: %s)\n",
					handle->handle_id, handle->srtp_errors_count, janus_srtp_error_str(handle->last_srtp_error));
				handle->srtp_errors_count = 0;
				handle->last_srtp_error = 0;
			}
			last_srtp_summary = now;
		}

		/* Now let's get on with the packets */
		if(pkt == NULL) {
			continue;
		}
		if(pkt->data == NULL) {
			g_free(pkt);
			pkt = NULL;
			continue;
		}
		if(pkt->control) {
			/* RTCP */
			int video = (pkt->type == JANUS_ICE_PACKET_VIDEO);
			janus_ice_stream *stream = janus_flags_is_set(&handle->webrtc_flags, JANUS_ICE_HANDLE_WEBRTC_BUNDLE) ? (handle->audio_stream ? handle->audio_stream : handle->video_stream) : (video ? handle->video_stream : handle->audio_stream);
			if(!stream) {
				g_free(pkt->data);
				pkt->data = NULL;
				g_free(pkt);
				pkt = NULL;
				continue;
			}
			janus_ice_component *component = janus_flags_is_set(&handle->webrtc_flags, JANUS_ICE_HANDLE_WEBRTC_RTCPMUX) ? stream->rtp_component : stream->rtcp_component;
			if(!component) {
				g_free(pkt->data);
				pkt->data = NULL;
				g_free(pkt);
				pkt = NULL;
				continue;
			}
			if(!stream->cdone) {
				if(!janus_flags_is_set(&handle->webrtc_flags, JANUS_ICE_HANDLE_WEBRTC_ALERT) && !stream->noerrorlog) {
					JANUS_LOG(LOG_ERR, "[%"SCNu64"]     %s candidates not gathered yet for stream??\n", handle->handle_id, video ? "video" : "audio");
					stream->noerrorlog = TRUE;	/* Don't flood with the same error all over again */
				}
				g_free(pkt->data);
				pkt->data = NULL;
				g_free(pkt);
				pkt = NULL;
				continue;
			}
			stream->noerrorlog = FALSE;
			if(!component->dtls || !component->dtls->srtp_valid || !component->dtls->srtp_out) {
				if(!janus_flags_is_set(&handle->webrtc_flags, JANUS_ICE_HANDLE_WEBRTC_ALERT) && !component->noerrorlog) {
					JANUS_LOG(LOG_WARN, "[%"SCNu64"]     %s stream (#%u) component has no valid SRTP session (yet?)\n", handle->handle_id, video ? "video" : "audio", stream->stream_id);
					component->noerrorlog = TRUE;	/* Don't flood with the same error all over again */
				}
				g_free(pkt->data);
				pkt->data = NULL;
				g_free(pkt);
				pkt = NULL;
				continue;
			}
			component->noerrorlog = FALSE;
			if(pkt->encrypted) {
				/* Already SRTCP */
				int sent = nice_agent_send(handle->agent, stream->stream_id, component->component_id, pkt->length, (const gchar *)pkt->data);
				if(sent < pkt->length) {
					JANUS_LOG(LOG_ERR, "[%"SCNu64"] ... only sent %d bytes? (was %d)\n", handle->handle_id, sent, pkt->length);
				}
			} else {
				/* Check if there's anything we need to do before sending */
				uint32_t bitrate = janus_rtcp_get_remb(pkt->data, pkt->length);
				if(bitrate > 0) {
					/* There's a REMB, prepend a RR as it won't work otherwise */
					int rrlen = 32;
					char *rtcpbuf = g_malloc0(rrlen+pkt->length);
					memset(rtcpbuf, 0, rrlen+pkt->length);
					rtcp_rr *rr = (rtcp_rr *)rtcpbuf;
					rr->header.version = 2;
					rr->header.type = RTCP_RR;
					rr->header.rc = 0;
					rr->header.length = htons((rrlen/4)-1);
					janus_ice_stream *stream = janus_flags_is_set(&handle->webrtc_flags, JANUS_ICE_HANDLE_WEBRTC_BUNDLE) ? (handle->audio_stream ? handle->audio_stream : handle->video_stream) : (handle->video_stream);
					if(stream && stream->video_rtcp_ctx && stream->video_rtcp_ctx->rtp_recvd) {
						rr->header.rc = 1;
						janus_rtcp_report_block(stream->video_rtcp_ctx, &rr->rb[0]);
					}
					/* Append REMB */
					memcpy(rtcpbuf+rrlen, pkt->data, pkt->length);
					/* If we're simulcasting, set the extra SSRCs (the first one will be set by janus_rtcp_fix_ssrc) */
					if(stream->video_ssrc_peer_sim_1 && pkt->length >= 28) {
						rtcp_fb *rtcpfb = (rtcp_fb *)(rtcpbuf+rrlen);
						rtcp_remb *remb = (rtcp_remb *)rtcpfb->fci;
						remb->ssrc[1] = htonl(stream->video_ssrc_peer_sim_1);
						if(stream->video_ssrc_peer_sim_2 && pkt->length >= 32) {
							remb->ssrc[2] = htonl(stream->video_ssrc_peer_sim_2);
						}
					}
					/* Free old packet and update */
					char *prev_data = pkt->data;
					pkt->data = rtcpbuf;
					pkt->length = rrlen+pkt->length;
					g_clear_pointer(&prev_data, g_free);
				}
				/* FIXME Copy in a buffer and fix SSRC */
				char sbuf[JANUS_BUFSIZE];
				memcpy(sbuf, pkt->data, pkt->length);
				/* Fix all SSRCs! */
				if(!janus_flags_is_set(&handle->webrtc_flags, JANUS_ICE_HANDLE_WEBRTC_PLAN_B)) {
					JANUS_LOG(LOG_HUGE, "[%"SCNu64"] Fixing SSRCs (local %u, peer %u)\n", handle->handle_id,
						video ? stream->video_ssrc : stream->audio_ssrc,
						video ? stream->video_ssrc_peer : stream->audio_ssrc_peer);
					janus_rtcp_fix_ssrc(NULL, sbuf, pkt->length, 1,
						video ? stream->video_ssrc : stream->audio_ssrc,
						video ? stream->video_ssrc_peer : stream->audio_ssrc_peer);
				} else {
					/* Plan B involved, we trust the plugin to set the right 'local' SSRC and we don't mess with it */
					JANUS_LOG(LOG_HUGE, "[%"SCNu64"] Fixing peer SSRC (Plan B, peer %u)\n", handle->handle_id,
						video ? stream->video_ssrc_peer : stream->audio_ssrc_peer);
					janus_rtcp_fix_ssrc(NULL, sbuf, pkt->length, 1, 0,
						video ? stream->video_ssrc_peer : stream->audio_ssrc_peer);
				}

				int protected = pkt->length;
				int res = 0;
				if(!janus_flags_is_set(&handle->webrtc_flags, JANUS_ICE_HANDLE_WEBRTC_PLAN_B)) {
					res = srtp_protect_rtcp(component->dtls->srtp_out, sbuf, &protected);
				} else {
					/* We need to make sure different sources don't use the SRTP context at the same time */
					janus_mutex_lock(&component->dtls->srtp_mutex);
					res = srtp_protect_rtcp(component->dtls->srtp_out, sbuf, &protected);
					janus_mutex_unlock(&component->dtls->srtp_mutex);
				}
				if(res != srtp_err_status_ok) {
					/* We don't spam the logs for every SRTP error: just take note of this, and print a summary later */
					handle->srtp_errors_count++;
					handle->last_srtp_error = res;
					/* If we're debugging, though, print every occurrence */
					JANUS_LOG(LOG_DBG, "[%"SCNu64"] ... SRTCP protect error... %s (len=%d-->%d)...\n", handle->handle_id, janus_srtp_error_str(res), pkt->length, protected);
				} else {
					/* Shoot! */
					int sent = nice_agent_send(handle->agent, stream->stream_id, component->component_id, protected, sbuf);
					if(sent < protected) {
						JANUS_LOG(LOG_ERR, "[%"SCNu64"] ... only sent %d bytes? (was %d)\n", handle->handle_id, sent, protected);
					}
				}
			}
			g_free(pkt->data);
			g_free(pkt);
			continue;
		} else {
			/* RTP or data */
			if(pkt->type == JANUS_ICE_PACKET_AUDIO || pkt->type == JANUS_ICE_PACKET_VIDEO) {
				/* RTP */
				int video = (pkt->type == JANUS_ICE_PACKET_VIDEO);
				janus_ice_stream *stream = janus_flags_is_set(&handle->webrtc_flags, JANUS_ICE_HANDLE_WEBRTC_BUNDLE) ? (handle->audio_stream ? handle->audio_stream : handle->video_stream) : (video ? handle->video_stream : handle->audio_stream);
				if(!stream) {
					g_free(pkt->data);
					pkt->data = NULL;
					g_free(pkt);
					pkt = NULL;
					continue;
				}
				janus_ice_component *component = stream->rtp_component;
				if(!component) {
					g_free(pkt->data);
					pkt->data = NULL;
					g_free(pkt);
					pkt = NULL;
					continue;
				}
				if(!stream->cdone) {
					if(!janus_flags_is_set(&handle->webrtc_flags, JANUS_ICE_HANDLE_WEBRTC_ALERT) && !stream->noerrorlog) {
						JANUS_LOG(LOG_ERR, "[%"SCNu64"]     %s candidates not gathered yet for stream??\n", handle->handle_id, video ? "video" : "audio");
						stream->noerrorlog = TRUE;	/* Don't flood with the same error all over again */
					}
					g_free(pkt->data);
					pkt->data = NULL;
					g_free(pkt);
					pkt = NULL;
					continue;
				}
				stream->noerrorlog = FALSE;
				if(!component->dtls || !component->dtls->srtp_valid || !component->dtls->srtp_out) {
					if(!janus_flags_is_set(&handle->webrtc_flags, JANUS_ICE_HANDLE_WEBRTC_ALERT) && !component->noerrorlog) {
						JANUS_LOG(LOG_WARN, "[%"SCNu64"]     %s stream component has no valid SRTP session (yet?)\n", handle->handle_id, video ? "video" : "audio");
						component->noerrorlog = TRUE;	/* Don't flood with the same error all over again */
					}
					g_free(pkt->data);
					pkt->data = NULL;
					g_free(pkt);
					pkt = NULL;
					continue;
				}
				component->noerrorlog = FALSE;
				if(pkt->encrypted) {
					/* Already RTP (probably a retransmission?) */
					rtp_header *header = (rtp_header *)pkt->data;
					JANUS_LOG(LOG_HUGE, "[%"SCNu64"] ... Retransmitting seq.nr %"SCNu16"\n\n", handle->handle_id, ntohs(header->seq_number));
					int sent = nice_agent_send(handle->agent, stream->stream_id, component->component_id, pkt->length, (const gchar *)pkt->data);
					if(sent < pkt->length) {
						JANUS_LOG(LOG_ERR, "[%"SCNu64"] ... only sent %d bytes? (was %d)\n", handle->handle_id, sent, pkt->length);
					}
				} else {
					/* FIXME Copy in a buffer and fix SSRC */
					char sbuf[JANUS_BUFSIZE];
					memcpy(sbuf, pkt->data, pkt->length);
					if(!janus_flags_is_set(&handle->webrtc_flags, JANUS_ICE_HANDLE_WEBRTC_PLAN_B)) {
						/* Overwrite SSRC */
						rtp_header *header = (rtp_header *)sbuf;
						header->ssrc = htonl(video ? stream->video_ssrc : stream->audio_ssrc);
					}
					int protected = pkt->length;
					int res = srtp_protect(component->dtls->srtp_out, sbuf, &protected);
					if(res != srtp_err_status_ok) {
						/* We don't spam the logs for every SRTP error: just take note of this, and print a summary later */
						handle->srtp_errors_count++;
						handle->last_srtp_error = res;
						/* If we're debugging, though, print every occurrence */
						rtp_header *header = (rtp_header *)sbuf;
						guint32 timestamp = ntohl(header->timestamp);
						guint16 seq = ntohs(header->seq_number);
						JANUS_LOG(LOG_DBG, "[%"SCNu64"] ... SRTP protect error... %s (len=%d-->%d, ts=%"SCNu32", seq=%"SCNu16")...\n", handle->handle_id, janus_srtp_error_str(res), pkt->length, protected, timestamp, seq);
					} else {
						/* Shoot! */
						int sent = nice_agent_send(handle->agent, stream->stream_id, component->component_id, protected, sbuf);
						if(sent < protected) {
							JANUS_LOG(LOG_ERR, "[%"SCNu64"] ... only sent %d bytes? (was %d)\n", handle->handle_id, sent, protected);
						}
						/* Update stats */
						if(sent > 0) {
							/* Update the RTCP context as well */
							rtp_header *header = (rtp_header *)sbuf;
							guint32 timestamp = ntohl(header->timestamp);
							if(pkt->type == JANUS_ICE_PACKET_AUDIO) {
								component->out_stats.audio_packets++;
								component->out_stats.audio_bytes += sent;
								stream->audio_last_ts = timestamp;
								if(stream->audio_first_ntp_ts == 0) {
									struct timeval tv;
									gettimeofday(&tv, NULL);
									stream->audio_first_ntp_ts = (gint64)tv.tv_sec*G_USEC_PER_SEC + tv.tv_usec;
									stream->audio_first_rtp_ts = timestamp;
								}
								/* Let's check if this was G.711: in case we may need to change the timestamp base */
								rtcp_context *rtcp_ctx = video ? stream->video_rtcp_ctx : stream->audio_rtcp_ctx;
								int pt = header->type;
								if((pt == 0 || pt == 8) && (rtcp_ctx->tb == 48000))
									rtcp_ctx->tb = 8000;
							} else if(pkt->type == JANUS_ICE_PACKET_VIDEO) {
								component->out_stats.video_packets++;
								component->out_stats.video_bytes += sent;
								stream->video_last_ts = timestamp;
								if(stream->video_first_ntp_ts == 0) {
									struct timeval tv;
									gettimeofday(&tv, NULL);
									stream->video_first_ntp_ts = (gint64)tv.tv_sec*G_USEC_PER_SEC + tv.tv_usec;
									stream->video_first_rtp_ts = timestamp;
								}
							}
						}
						if(max_nack_queue > 0) {
							/* Save the packet for retransmissions that may be needed later */
							janus_rtp_packet *p = (janus_rtp_packet *)g_malloc0(sizeof(janus_rtp_packet));
							if(p == NULL) {
								JANUS_LOG(LOG_FATAL, "Memory error!\n");
							} else {
								p->data = (char *)g_malloc0(protected);
								if(p->data == NULL) {
									JANUS_LOG(LOG_FATAL, "Memory error!\n");
									g_free(p);
								} else {
									memcpy(p->data, sbuf, protected);
									p->length = protected;
									p->created = janus_get_monotonic_time();
									p->last_retransmit = 0;
									janus_mutex_lock(&component->mutex);
									component->retransmit_buffer = g_list_append(component->retransmit_buffer, p);
									janus_mutex_unlock(&component->mutex);
								}
							}
						}
					}
				}
			} else {
				/* Data */
				if(!janus_flags_is_set(&handle->webrtc_flags, JANUS_ICE_HANDLE_WEBRTC_DATA_CHANNELS)) {
					g_free(pkt->data);
					pkt->data = NULL;
					g_free(pkt);
					pkt = NULL;
					continue;
				}
#ifdef HAVE_SCTP
				janus_ice_stream *stream = handle->data_stream ? handle->data_stream : (handle->audio_stream ? handle->audio_stream : handle->video_stream);
				if(!stream) {
					g_free(pkt->data);
					pkt->data = NULL;
					g_free(pkt);
					pkt = NULL;
					continue;
				}
				janus_ice_component *component = stream->rtp_component;
				if(!component) {
					g_free(pkt->data);
					pkt->data = NULL;
					g_free(pkt);
					pkt = NULL;
					continue;
				}
				if(!stream->cdone) {
					if(!janus_flags_is_set(&handle->webrtc_flags, JANUS_ICE_HANDLE_WEBRTC_ALERT) && !stream->noerrorlog) {
						JANUS_LOG(LOG_ERR, "[%"SCNu64"]     SCTP candidates not gathered yet for stream??\n", handle->handle_id);
						stream->noerrorlog = TRUE;	/* Don't flood with the same error all over again */
					}
					g_free(pkt->data);
					pkt->data = NULL;
					g_free(pkt);
					pkt = NULL;
					continue;
				}
				stream->noerrorlog = FALSE;
				if(!component->dtls) {
					if(!janus_flags_is_set(&handle->webrtc_flags, JANUS_ICE_HANDLE_WEBRTC_ALERT) && !component->noerrorlog) {
						JANUS_LOG(LOG_WARN, "[%"SCNu64"]     SCTP stream component has no valid DTLS session (yet?)\n", handle->handle_id);
						component->noerrorlog = TRUE;	/* Don't flood with the same error all over again */
					}
					g_free(pkt->data);
					pkt->data = NULL;
					g_free(pkt);
					pkt = NULL;
					continue;
				}
				component->noerrorlog = FALSE;
				janus_dtls_wrap_sctp_data(component->dtls, pkt->data, pkt->length);
#endif
			}
			g_free(pkt->data);
			pkt->data = NULL;
			g_free(pkt);
			pkt = NULL;
			continue;
		}
	}
	JANUS_LOG(LOG_VERB, "[%"SCNu64"] ICE send thread leaving...; %p\n", handle->handle_id, handle);
	handle->send_thread = NULL;
	janus_refcount_decrease(&handle->ref);
	return NULL;
}

void janus_ice_relay_rtp(janus_ice_handle *handle, int video, char *buf, int len) {
	if(!handle || buf == NULL || len < 1)
		return;
	if((!video && !janus_flags_is_set(&handle->webrtc_flags, JANUS_ICE_HANDLE_WEBRTC_HAS_AUDIO))
			|| (video && !janus_flags_is_set(&handle->webrtc_flags, JANUS_ICE_HANDLE_WEBRTC_HAS_VIDEO)))
		return;
	/* Queue this packet */
	janus_ice_queued_packet *pkt = (janus_ice_queued_packet *)g_malloc0(sizeof(janus_ice_queued_packet));
	if(pkt == NULL) {
		JANUS_LOG(LOG_FATAL, "Memory error!\n");
		return;
	}
	pkt->data = g_malloc0(len);
	if(pkt->data == NULL) {
		JANUS_LOG(LOG_FATAL, "Memory error!\n");
		g_free(pkt);
		return;
	}
	memcpy(pkt->data, buf, len);
	pkt->length = len;
	pkt->type = video ? JANUS_ICE_PACKET_VIDEO : JANUS_ICE_PACKET_AUDIO;
	pkt->control = FALSE;
	pkt->encrypted = FALSE;
	if(handle->queued_packets != NULL)
		g_async_queue_push(handle->queued_packets, pkt);
}

void janus_ice_relay_rtcp_internal(janus_ice_handle *handle, int video, char *buf, int len, gboolean filter_rtcp) {
	if(!handle || buf == NULL || len < 1)
		return;
	/* We use this internal method to check whether we need to filter RTCP (e.g., to make
	 * sure we don't just forward any SR/RR from peers/plugins, but use our own) or it has
	 * already been done, and so this is actually a packet added by the ICE send thread */
	char *rtcp_buf = buf;
	int rtcp_len = len;
	if(filter_rtcp) {
		/* FIXME Strip RR/SR/SDES/NACKs/etc. */
		rtcp_buf = janus_rtcp_filter(buf, len, &rtcp_len);
		if(rtcp_buf == NULL)
			return;
	}
	if(rtcp_len < 1)
		return;
	/* Queue this packet */
	janus_ice_queued_packet *pkt = (janus_ice_queued_packet *)g_malloc0(sizeof(janus_ice_queued_packet));
	if(pkt == NULL) {
		JANUS_LOG(LOG_FATAL, "Memory error!\n");
		return;
	}
	pkt->data = g_malloc0(len);
	if(pkt->data == NULL) {
		JANUS_LOG(LOG_FATAL, "Memory error!\n");
		g_free(pkt);
		return;
	}
	memcpy(pkt->data, rtcp_buf, rtcp_len);
	pkt->length = rtcp_len;
	pkt->type = video ? JANUS_ICE_PACKET_VIDEO : JANUS_ICE_PACKET_AUDIO;
	pkt->control = TRUE;
	pkt->encrypted = FALSE;
	if(handle->queued_packets != NULL)
		g_async_queue_push(handle->queued_packets, pkt);
	if(rtcp_buf != buf) {
		/* We filtered the original packet, deallocate it */
		g_free(rtcp_buf);
	}
}

void janus_ice_relay_rtcp(janus_ice_handle *handle, int video, char *buf, int len) {
	janus_ice_relay_rtcp_internal(handle, video, buf, len, TRUE);
}

#ifdef HAVE_SCTP
void janus_ice_relay_data(janus_ice_handle *handle, char *buf, int len) {
	if(!handle || buf == NULL || len < 1)
		return;
	/* Queue this packet */
	janus_ice_queued_packet *pkt = (janus_ice_queued_packet *)g_malloc0(sizeof(janus_ice_queued_packet));
	if(pkt == NULL) {
		JANUS_LOG(LOG_FATAL, "Memory error!\n");
		return;
	}
	pkt->data = g_malloc0(len);
	if(pkt->data == NULL) {
		JANUS_LOG(LOG_FATAL, "Memory error!\n");
		g_free(pkt);
		return;
	}
	memcpy(pkt->data, buf, len);
	pkt->length = len;
	pkt->type = JANUS_ICE_PACKET_DATA;
	pkt->control = FALSE;
	pkt->encrypted = FALSE;
	if(handle->queued_packets != NULL)
		g_async_queue_push(handle->queued_packets, pkt);
}
#endif

void janus_ice_dtls_handshake_done(janus_ice_handle *handle, janus_ice_component *component) {
	if(!handle || !component)
		return;
	JANUS_LOG(LOG_VERB, "[%"SCNu64"] The DTLS handshake for the component %d in stream %d has been completed\n",
		handle->handle_id, component->component_id, component->stream_id);
	/* Check if all components are ready */
	janus_mutex_lock(&handle->mutex);
	if(handle->audio_stream && !handle->audio_stream->disabled) {
		if(handle->audio_stream->rtp_component && (!handle->audio_stream->rtp_component->dtls ||
				!handle->audio_stream->rtp_component->dtls->srtp_valid)) {
			/* Still waiting for this component to become ready */
			janus_mutex_unlock(&handle->mutex);
			return;
		}
		if(handle->audio_stream->rtcp_component && (!handle->audio_stream->rtcp_component->dtls ||
				!handle->audio_stream->rtcp_component->dtls->srtp_valid)) {
			/* Still waiting for this component to become ready */
			janus_mutex_unlock(&handle->mutex);
			return;
		}
	}
	if(handle->video_stream && !handle->video_stream->disabled) {
		if(handle->video_stream->rtp_component && (!handle->video_stream->rtp_component->dtls ||
				!handle->video_stream->rtp_component->dtls->srtp_valid)) {
			/* Still waiting for this component to become ready */
			janus_mutex_unlock(&handle->mutex);
			return;
		}
		if(handle->video_stream->rtcp_component && (!handle->video_stream->rtcp_component->dtls ||
				!handle->video_stream->rtcp_component->dtls->srtp_valid)) {
			/* Still waiting for this component to become ready */
			janus_mutex_unlock(&handle->mutex);
			return;
		}
	}
	if(handle->data_stream && !handle->data_stream->disabled) {
		if(handle->data_stream->rtp_component && (!handle->data_stream->rtp_component->dtls ||
				!handle->data_stream->rtp_component->dtls->srtp_valid)) {
			/* Still waiting for this component to become ready */
			janus_mutex_unlock(&handle->mutex);
			return;
		}
	}
	/* Clear the queue before we wake the send thread */
	janus_ice_queued_packet *pkt = NULL;
	while(g_async_queue_length(handle->queued_packets) > 0) {
		pkt = g_async_queue_try_pop(handle->queued_packets);
		if(pkt != NULL && pkt != &janus_ice_dtls_alert) {
			g_free(pkt->data);
			g_free(pkt);
		}
	}
	if(janus_flags_is_set(&handle->webrtc_flags, JANUS_ICE_HANDLE_WEBRTC_READY)) {
		/* Already notified */
		janus_mutex_unlock(&handle->mutex);
		return;
	}
	janus_flags_set(&handle->webrtc_flags, JANUS_ICE_HANDLE_WEBRTC_READY);
	janus_mutex_unlock(&handle->mutex);
	JANUS_LOG(LOG_INFO, "[%"SCNu64"] The DTLS handshake has been completed\n", handle->handle_id);
	/* Notify the plugin that the WebRTC PeerConnection is ready to be used */
	janus_plugin *plugin = (janus_plugin *)handle->app;
	if(plugin != NULL) {
		JANUS_LOG(LOG_VERB, "[%"SCNu64"] Telling the plugin about it (%s)\n", handle->handle_id, plugin->get_name());
		if(plugin && plugin->setup_media && janus_plugin_session_is_alive(handle->app_handle))
			plugin->setup_media(handle->app_handle);
	}
	/* Also prepare JSON event to notify user/application */
	janus_session *session = (janus_session *)handle->session;
	if(session == NULL)
		return;
	json_t *event = json_object();
	json_object_set_new(event, "janus", json_string("webrtcup"));
	json_object_set_new(event, "session_id", json_integer(session->session_id));
	json_object_set_new(event, "sender", json_integer(handle->handle_id));
	/* Send the event */
<<<<<<< HEAD
	JANUS_LOG(LOG_VERB, "[%"SCNu64"] Sending event to transport...; %p\n", handle->handle_id, handle);
=======
	JANUS_LOG(LOG_VERB, "[%"SCNu64"] Sending event to transport...\n", handle->handle_id);
>>>>>>> 6a57112a
	janus_session_notify_event(session, event);
	/* Notify event handlers as well */
	if(janus_events_is_enabled()) {
		json_t *info = json_object();
		json_object_set_new(info, "connection", json_string("webrtcup"));
		janus_events_notify_handlers(JANUS_EVENT_TYPE_WEBRTC, session->session_id, handle->handle_id, info);
	}
}<|MERGE_RESOLUTION|>--- conflicted
+++ resolved
@@ -462,11 +462,7 @@
 	if(reason != NULL)
 		json_object_set_new(event, "reason", json_string(reason));
 	/* Send the event */
-<<<<<<< HEAD
 	JANUS_LOG(LOG_VERB, "[%"SCNu64"] Sending event to transport...; %p\n", handle->handle_id, handle);
-=======
-	JANUS_LOG(LOG_VERB, "[%"SCNu64"] Sending event to transport...\n", handle->handle_id);
->>>>>>> 6a57112a
 	janus_session_notify_event(session, event);
 	/* Notify event handlers as well */
 	if(janus_events_is_enabled()) {
@@ -926,45 +922,16 @@
 	handle->app_handle = NULL;
 	handle->queued_packets = g_async_queue_new();
 	janus_mutex_init(&handle->mutex);
-<<<<<<< HEAD
 	janus_session_handles_insert(session, handle);
 	return handle;
 }
 
 gint janus_ice_handle_attach_plugin(void *core_session, janus_ice_handle *handle, janus_plugin *plugin) {
 	if(core_session == NULL)
-=======
-
-	/* Set up other stuff. */
-	if(session->ice_handles == NULL)
-		session->ice_handles = g_hash_table_new_full(g_int64_hash, g_int64_equal, (GDestroyNotify)g_free, NULL);
-	g_hash_table_insert(session->ice_handles, janus_uint64_dup(handle->handle_id), handle);
-
-	return handle;
-}
-
-janus_ice_handle *janus_ice_handle_find(void *gateway_session, guint64 handle_id) {
-	if(gateway_session == NULL)
-		return NULL;
-	janus_session *session = (janus_session *)gateway_session;
-	janus_ice_handle *handle = session->ice_handles ? g_hash_table_lookup(session->ice_handles, &handle_id) : NULL;
-	return handle;
-}
-
-gint janus_ice_handle_attach_plugin(void *gateway_session, guint64 handle_id, janus_plugin *plugin) {
-	if(gateway_session == NULL)
->>>>>>> 6a57112a
 		return JANUS_ERROR_SESSION_NOT_FOUND;
 	janus_session *session = (janus_session *)core_session;
 	if(plugin == NULL)
 		return JANUS_ERROR_PLUGIN_NOT_FOUND;
-<<<<<<< HEAD
-=======
-	janus_session *session = (janus_session *)gateway_session;
-	if(session->destroy)
-		return JANUS_ERROR_SESSION_NOT_FOUND;
-	janus_ice_handle *handle = janus_ice_handle_find(session, handle_id);
->>>>>>> 6a57112a
 	if(handle == NULL)
 		return JANUS_ERROR_HANDLE_NOT_FOUND;
 	if(handle->app != NULL) {
@@ -983,11 +950,8 @@
 	plugin->create_session(session_handle, &error);
 	if(error) {
 		/* TODO Make error struct to pass verbose information */
-<<<<<<< HEAD
 		g_free(session_handle);
 		janus_mutex_unlock(&session->mutex);
-=======
->>>>>>> 6a57112a
 		return error;
 	}
 	janus_refcount_init(&session_handle->ref, janus_ice_plugin_session_free);
@@ -1014,11 +978,8 @@
 	janus_session *session = (janus_session *)core_session;
 	if(handle == NULL)
 		return JANUS_ERROR_HANDLE_NOT_FOUND;
-<<<<<<< HEAD
 	if(!g_atomic_int_compare_and_exchange(&handle->destroyed, 0, 1))
 		return 0;
-=======
->>>>>>> 6a57112a
 	janus_plugin *plugin_t = (janus_plugin *)handle->app;
 	if(plugin_t == NULL) {
 		/* There was no plugin attached, probably something went wrong there */
@@ -1082,11 +1043,7 @@
 	json_object_set_new(event, "session_id", json_integer(session->session_id));
 	json_object_set_new(event, "sender", json_integer(handle->handle_id));
 	/* Send the event */
-<<<<<<< HEAD
 	JANUS_LOG(LOG_VERB, "[%"SCNu64"] Sending event to transport...; %p\n", handle->handle_id, handle);
-=======
-	JANUS_LOG(LOG_VERB, "[%"SCNu64"] Sending event to transport...\n", handle->handle_id);
->>>>>>> 6a57112a
 	janus_session_notify_event(session, event);
 	/* We only actually destroy the handle later */
 	JANUS_LOG(LOG_VERB, "[%"SCNu64"] Handle detached (error=%d), scheduling destruction\n", handle->handle_id, error);
@@ -1420,11 +1377,7 @@
 			json_object_set_new(event, "uplink", uplink ? json_true() : json_false());
 			json_object_set_new(event, "nacks", json_integer(sl_nack_recent_cnt));
 			/* Send the event */
-<<<<<<< HEAD
 			JANUS_LOG(LOG_VERB, "[%"SCNu64"] Sending event to transport...; %p\n", handle->handle_id, handle);
-=======
-			JANUS_LOG(LOG_VERB, "[%"SCNu64"] Sending event to transport...\n", handle->handle_id);
->>>>>>> 6a57112a
 			janus_session_notify_event(session, event);
 			/* Finally, notify event handlers */
 			if(janus_events_is_enabled()) {
@@ -4144,11 +4097,7 @@
 	json_object_set_new(event, "session_id", json_integer(session->session_id));
 	json_object_set_new(event, "sender", json_integer(handle->handle_id));
 	/* Send the event */
-<<<<<<< HEAD
 	JANUS_LOG(LOG_VERB, "[%"SCNu64"] Sending event to transport...; %p\n", handle->handle_id, handle);
-=======
-	JANUS_LOG(LOG_VERB, "[%"SCNu64"] Sending event to transport...\n", handle->handle_id);
->>>>>>> 6a57112a
 	janus_session_notify_event(session, event);
 	/* Notify event handlers as well */
 	if(janus_events_is_enabled()) {
